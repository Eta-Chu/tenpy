--- conflicted
+++ resolved
@@ -11,10 +11,7 @@
 from ..models.model import Model
 from ..networks.mpo import MPOEnvironment, MPOTransferMatrix
 from ..networks.mps import MPS, InitialStateBuilder
-<<<<<<< HEAD
 from ..networks.umps import uMPS
-=======
->>>>>>> 0803d82c
 from ..algorithms.mps_common import ZeroSiteH
 from ..algorithms.dmrg import TwoSiteDMRGEngine
 from ..linalg import lanczos
@@ -147,7 +144,7 @@
                                  'convert to MPS and canonicalize.')
         if isinstance(self.psi, MPS):
             self.psi = uMPS.from_MPS(self.psi)
-            
+
         resume_data = gs_data.get('resume_data', {})
         if resume_data.get('converged_environments', False):
             self.logger.info("use converged environments from ground state file")
@@ -223,7 +220,7 @@
         if momentum is not None:
             momentum *= 2*np.pi/self.psi.L # Momentum is in units of 2pi/L, as this is
             # allowed momenta for plane wave ansatz.
-            
+
         self.orthogonal_Xs = []
         # loop over excitations
         while len(self.excitations) < N_excitations:
@@ -254,7 +251,7 @@
             results['resume_data']['excitations'] = self.excitations
         return results
 
-    
+
 class OrthogonalExcitations(GroundStateSearch):
     """Find excitations by another GroundStateSearch orthoganalizing against previous states.
 
@@ -333,10 +330,7 @@
                 For finite MPS, this is usually just ``0, L-1``.
 
     """
-<<<<<<< HEAD
     default_initial_state_builder = 'ExcitationInitialState'
-=======
->>>>>>> 0803d82c
     def __init__(self, options, *, orthogonal_to=None, gs_data=None, **kwargs):
         super().__init__(options, **kwargs)
         resume_data = kwargs.get('resume_data', {})
@@ -431,12 +425,8 @@
 
         # switch_charge_sector defines `self.initial_state_seg`
         self.initial_state_seg, self.qtotal_diff = self.switch_charge_sector(psi0_seg)
-<<<<<<< HEAD
-
-=======
         self.results['qtotal_diff'] = self.qtotal_diff
-        
->>>>>>> 0803d82c
+
         if any(self.qtotal_diff):
             self.orthogonal_to = []  # different charge sector
             # so orthogonal to gs due to charge conservation
@@ -531,7 +521,6 @@
         self.init_env_data = env_data
         ground_state_seg = psi0_inf.extract_segment(first, last)
         return ground_state_seg, write_back
-<<<<<<< HEAD
 
     def _extract_segment_from_finite(self, psi0_fin, model_fin):
         first = self.options.get('segment_first', 0)
@@ -558,34 +547,6 @@
         defined in :attr:`init_env_data`.
         Hence, the reference energy is also the contraction of the `MPOEnvionment` on the segment.
 
-=======
-
-    def _extract_segment_from_finite(self, psi0_fin, model_fin):
-        first = self.options.get('segment_first', 0)
-        last = self.options.get('segment_last', None)
-        if first != 0 or last is not None:
-            self.model = model_fin.extract_segment(first, last)
-            first, last = self.model.lat.segment_first_last
-            ground_state_seg = psi0_fin.extract_segment(first, last)
-            env = MPOEnvironment(psi0_fin, self.model_orig.H_MPO, psi0_fin)
-            self.init_env_data = env.get_initialization_data(first, last)
-        else:
-            last = psi0_fin.L - 1
-            self.model = model_fin
-            # always define `segment_first_last` to simplify measurments etc
-            self.model.lat.segment_first_last = (first, last)
-            ground_state_seg = psi0_fin
-            self.init_env_data = {}
-        return ground_state_seg, False
-
-    def get_reference_energy(self, psi0_seg):
-        """Obtain ground state reference energy.
-
-        Excitation energies are full contractions of the MPOEnvironment with the environments
-        defined in :attr:`init_env_data`.
-        Hence, the reference energy is also the contraction of the `MPOEnvionment` on the segment.
-
->>>>>>> 0803d82c
         Parameters
         ----------
         psi0_seg : :class:`~tenpy.networks.msp.MPS`
@@ -643,11 +604,7 @@
         # re-initialize even if we already have a psi!
         if self.initial_state_builder is None:
             builder_class = self.options.get('initial_state_builder_class',
-<<<<<<< HEAD
                                              self.default_initial_state_builder)
-=======
-                                             'ExcitationInitialState')
->>>>>>> 0803d82c
             params = self.options.subconfig('initial_state_params')
             Builder = find_subclass(InitialStateBuilder, builder_class)
             if issubclass(Builder, ExcitationInitialState):
@@ -786,21 +743,13 @@
                                   labels=['vL', 'vR'])
         lanczos_params = self.options.subconfig('algorithm_params').subconfig('lanczos_params')
         _, th0, _ = lanczos.LanczosGroundState(H0, th0, lanczos_params).run()
-<<<<<<< HEAD
-        norm = npc.norm(th0)
-        self.logger.info("Norm of theta guess: %.8f", npc.norm(th0))
-        if np.isclose(norm, 0):
-            raise ValueError(f"Norm of inserted theta with charge {list(qtotal_change)} on site index {site:d} is zero.")
-
-=======
-        
+
         # Check norm after Lanczos so that it is one.
         norm = npc.norm(th0)
         self.logger.info("Norm of theta guess: %.8f", norm)
         if np.isclose(norm, 0):
             raise ValueError(f"Norm of inserted theta with charge {list(qtotal_change)} on site index {site:d} is zero.")
-            
->>>>>>> 0803d82c
+
         U, s, Vh = npc.svd(th0, inner_labels=['vR', 'vL'])
         psi.set_B(site-1, npc.tensordot(psi.get_B(site-1, 'A'), U, axes=['vR', 'vL']), form='A')
         psi.set_B(site, npc.tensordot(Vh, psi.get_B(site, 'B'), axes=['vR', 'vL']), form='B')
@@ -819,15 +768,9 @@
                 self.engine.diag_method = 'lanczos'
             self.logger.info('Lanczos Params in run_algorithm: %r', lanczos_params)
             # When E_shift isn't specified, we get a None, which throws an error below.
-<<<<<<< HEAD
-            E_shift = lanczos_params['E_shift'] if lanczos_params['E_shift'] is not None else 0
-
-            print("E_shift", E_shift)
-=======
             E_shift = lanczos_params.get('E_shift', -100) #lanczos_params['E_shift'] if lanczos_params['E_shift'] is not None else 0
             if E_shift is None:
                 E_shift = -100
->>>>>>> 0803d82c
             self.logger.info("Shifted ground state energy: %.14f", ground_state_energy + 0.5 * E_shift)
 
             if self.engine.diag_method != 'lanczos' or \
@@ -835,11 +778,7 @@
                 # the factor of 0.5 is somewhat arbitrary, to ensure that
                 # also excitations have energy < 0
                 print("lanczos_params['E_shift']:", lanczos_params['E_shift'])
-<<<<<<< HEAD
-                raise ValueError("You need to set use diag_method='lanczos' and small enough "
-=======
                 raise ValueError("You need to set use diag_method='lanczos' and negative enough "
->>>>>>> 0803d82c
                                  f"lanczos_params['E_shift'] < {-2.* ground_state_energy:.2f}")
 
         # loop over excitations
@@ -1050,10 +989,515 @@
                                                 ['vL'] + ax_p + ['vL*']]))
     return np.real_if_close(E[::-1])
 
-
 class TopologicalExcitations(OrthogonalExcitations):
-    # TODO this is probably broken right now.
-    # TODO adjust this to match OrthgonalExciations methods/arguments/return values again
+    def __init__(self, options, *, gs_data_L=None, gs_data_R=None, **kwargs):
+        super().__init__(options, **kwargs)
+        resume_data = kwargs.get('resume_data', {})
+        self.orthogonal_to = None # TODO: allow orthogonal_to
+        self.excitations = resume_data.get('excitations', [])
+        self.results['excitation_energies'] = []
+        self.results['excitation_energies_MPO'] = []
+        if self.options.get('save_psi', True):
+            self.results['excitations'] = self.excitations
+        self.init_env_data = {}
+        self._gs_data_L = gs_data_L
+        self._gs_data_R = gs_data_R
+        self.initial_state_builder = None
+
+    def init_orthogonal_from_groundstate(self):
+        """Initialize :attr:`orthogonal_to` from the ground state.
+
+        Load the ground state and initialize the model from it.
+        Calls :meth:`extract_segment`.
+
+        An empty :attr:`orthogonal_to` indicates that we will :meth:`switch_charge_sector`
+        in the first :meth:`init_algorithm` call.
+
+        Options
+        -------
+        .. cfg:configoptions :: OrthogonalExcitations
+
+            ground_state_filename :
+                File from which the ground state should be loaded.
+            orthogonal_norm_tol : float
+                Tolerance how large :meth:`~tenpy.networks.mps.MPS.norm_err` may be for states
+                to be added to :attr:`orthogonal_to`.
+            apply_local_op: list | None
+                If not `None`, use :meth:`~tenpy.networks.mps.MPS.apply_local_op` to change
+                the charge sector compared to the ground state.
+                Should have the form  ``[site1, operator1, site2, operator2, ...]``.
+                with the operators given as strings (to be read out from the site class).
+                Alternatively, use `switch_charge_sector`.
+                `site#` are MPS indices in the *original* ground state, not the segment!
+            switch_charge_sector : list of int | None
+                If given, change the charge sector of the exciations compared to the ground state.
+                Alternative to `apply_local_op` where we run a small zero-site diagonalization on
+                the left-most bond in the desired charge sector to update the state.
+            switch_charge_sector_site: int
+                To the left of which site we switch charge sector.
+                MPS index in the *original* ground state, not the segment!
+
+        Returns
+        -------
+        gs_data : dict
+            The data loaded from :cfg:option:`OrthogonalExcitations.ground_state_filename`.
+        """
+        gs_fn_L, gs_data_L, gs_fn_R, gs_data_R = self._load_gs_data()
+        gs_data_options_L = gs_data_L['simulation_parameters']
+        # initialize original model with model_class and model_params from ground state data
+        self.logger.info("initialize original ground state model")
+        for key in gs_data_options_L.keys(): # Assume same model params for left and right
+            if not isinstance(key, str) or not key.startswith('model'):
+                continue
+            if key not in self.options:
+                self.options[key] = gs_data_options_L[key]
+        self.init_model() # FOR NOW, WE ASSUME LEFT AND RIGHT MODELS ARE THE SAME
+        self.model_orig = self.model
+
+        # intialize original state
+        self.ground_state_orig_L = psi0_L = gs_data_L['psi']  # no copy!
+        self.ground_state_orig_R = psi0_R = gs_data_R['psi']  # no copy!
+        assert self.ground_state_orig_L.L == self.ground_state_orig_R.L
+        if np.linalg.norm(psi0_L.norm_test()) > self.options.get('orthogonal_norm_tol', 1.e-12):
+            self.logger.info("call psi.canonical_form() on left ground state")
+            psi0_L.canonical_form()
+        if np.linalg.norm(psi0_R.norm_test()) > self.options.get('orthogonal_norm_tol', 1.e-12):
+            self.logger.info("call psi.canonical_form() on right ground state")
+            psi0_R.canonical_form()
+
+        # extract segments if necessary; get `init_env_data`.
+        resume_data_L = gs_data_L.get('resume_data', {}) # TODO this is probably wrong
+        resume_data_R = gs_data_R.get('resume_data', {}) # TODO this is probably wrong
+        psi0_seg, write_back_left, write_back_right = self.extract_segment(psi0_L, psi0_R, self.model, resume_data_L, resume_data_R)
+        ########################################
+        if write_back_left:
+            init_env_data = self.init_env_data
+            self.init_env_data = self.init_env_data_L
+            self.write_back_environments(gs_data_L, gs_fn_L)
+            self.init_env_data = init_env_data
+        if write_back_right:
+            init_env_data = self.init_env_data
+            self.init_env_data = self.init_env_data_R
+            self.write_back_environments(gs_data_R, gs_fn_R)
+            self.init_env_data = init_env_data
+        self.results['segment_first_last'] = self.model.lat.segment_first_last
+
+        # here, psi0_seg is the *unperturbed* ground state in the segment!
+        self.get_reference_energy(psi0_L, psi0_R)
+
+        # switch_charge_sector defines `self.initial_state_seg`
+        self.initial_state_seg, self.qtotal_diff = self.switch_charge_sector(psi0_seg)
+        self.results['qtotal_diff'] = self.qtotal_diff
+
+        self.orthogonal_to = []  # Segment is inherently different than either left or right ground state.
+        # Or at least the two sides will be different for non-trivial calculation.
+        return None # return isn't used
+
+    def _load_gs_data(self):
+        """Load ground state data from `ground_state_filename` or use simulation kwargs."""
+        gs_data_return = []
+        for which, gs_D in zip(['left', 'right'], [self._gs_data_L, self._gs_data_R]):
+            if gs_D is not None:
+                gs_F = None
+                self.logger.info("use ground state data of simulation class arguments")
+                gs_data = gs_D
+                gs_D = None  # reset to None to potentially allow to free the memory
+                # even though this can only work if the call structure is
+                #      sim = OrthogonalExcitations(..., gs_data=gs_data)
+                #      del gs_data
+                #      with sim:
+                #          sim.run()
+            else:
+                gs_F = self.options['ground_state_filename_' + which]
+                self.logger.info("loading " + which + " ground state data from %s", gs_F)
+                gs_D = hdf5_io.load(gs_F)
+            gs_data_return.extend((gs_F, gs_D))
+        assert len(gs_data_return) == 4
+        return gs_data_return
+
+    def extract_segment(self, psi0_L_Orig, psi0_R_Orig, model_orig, resume_data_L, resume_data_R):
+        """Extract a finite segment from the original model and states.
+
+        In case the original state is already finite, we might still extract a sub-segment
+        (if `segment_first` and/or `segment_last` are given) or just use the full system.
+
+        Defines :attr:`ground_state_seg` to be the ground state of the segment.
+        Further :attr:`model` and :attr:`init_env_data` are extracted.
+
+        Options
+        -------
+        .. cfg:configoptions :: OrthogonalExcitations
+
+            segment_enlarge, segment_first, segment_last : int | None
+                Arguments for :meth:`~tenpy.models.lattice.Lattice.extract_segment`.
+                `segment_englarge` is only used for initially infinite ground states.
+            write_back_converged_ground_state_environments : bool
+                Only used for infinite ground states, indicating that we should write converged
+                environments of the ground state back to `ground_state_filename`.
+                This is an optimization if you intend to run another `OrthogonalExcitations`
+                simulation in the future with the same `ground_state_filename`.
+                (However, it is not faster when the simulations run at the same time; instead it
+                might even lead to errors!)
+
+        Parameters
+        ----------
+        psi0_orig : :class:`~tenpy.networks.mps.MPS`
+            Original ground state.
+        model_orig : :class:`~tenpy.models.model.MPOModel`
+            Original model.
+        resume_data : dict
+            Possibly contains `init_env_data` with environments.
+
+        Returns
+        -------
+        psi0_seg :
+            Unperturbed ground state in the segment, against which to orthogonalize
+            if we don't switch charge sector.
+        write_back : bool
+            Whether :meth:`write_back_environments` should be called.
+        """
+        if psi0_L_Orig.bc == 'infinite':
+            return self._extract_segment_from_infinite(psi0_L_Orig, psi0_R_Orig, model_orig, resume_data_L, resume_data_R)
+        else:
+            return self._extract_segment_from_finite(psi0_L_Orig, psi0_R_Orig, model_orig)
+
+    def _extract_segment_from_finite(self, psi0_fin_L, psi0_fin_R, model_fin):
+        first = self.options.get('segment_first', 0)
+        last = self.options.get('segment_last', None)
+        boundary = self.options.get('segment_boundary', (last-first)//2 +first if last is not None else (psi0_fin_L.L-first)//2 + first)
+        assert first < boundary
+        if last is not None:
+            assert boundary < last
+
+        self.model = model_fin.extract_segment(first, last)
+        first, last = self.model.lat.segment_first_last
+        ground_state_seg_L = psi0_fin_L.extract_segment(first, boundary-1) # 2nd index included in segment
+        ground_state_seg_R = psi0_fin_R.extract_segment(boundary, last)
+
+        env = MPOEnvironment(psi0_fin_L, self.model_orig.H_MPO, psi0_fin_L)
+        self.env_data_L = env.get_initialization_data(first, last)
+        self.env_data_L_seg = env.get_initialization_data(first, boundary-1)
+
+        env = MPOEnvironment(psi0_fin_R, self.model_orig.H_MPO, psi0_fin_R)
+        self.env_data_R = env.get_initialization_data(first, last)
+        self.env_data_R_seg = env.get_initialization_data(boundary, last)
+
+        ground_state_seg = self._glue_segments(ground_state_seg_L, ground_state_seg_R,
+                                               psi0_fin_L, psi0_fin_R,
+                                               self.model, (first, last, boundary))
+
+        if first != 0 or last is not None:
+            self.init_env_data = {'init_LP': self.env_data_L['init_LP'],
+                                  'init_RP': self.env_data_R['init_RP'],
+                                  'age_LP': 0,
+                                  'age_RP': 0}
+
+            #self.init_env_data = self._contract_segment_boundaries(self.init_env_data, *ground_state_seg.segment_boundaries)
+        else:
+            assert ground_state_seg_L.L + ground_state_seg_R.L == psi0_fin_L.L
+            self.init_env_data = {}
+
+        return ground_state_seg, False, False
+
+    def _contract_segment_boundaries(self, env_data, U, Vh):
+        self.logger.info("Put segment boundaries into domain wall envs.")
+        if U is not None:
+            init_LP = npc.tensordot(U.conj(), env_data['init_LP'], axes=(['vL*'], ['vR*']))
+            init_LP = npc.tensordot(init_LP, U, axes=(['vR'], ['vL']))
+            env_data['init_LP'] = init_LP
+
+        if Vh is not None:
+            init_RP = npc.tensordot(Vh, env_data['init_RP'], axes=(['vR'], ['vL']))
+            init_RP = npc.tensordot(init_RP, Vh.conj(), axes=(['vL*'], ['vR*']))
+            env_data['init_RP'] = init_RP
+
+        return env_data
+
+    def _extract_segment_from_infinite(self, psi0_inf_L, psi0_inf_R, model_inf, resume_data_L, resume_data_R):
+        enlarge = self.options.get('segment_enlarge', None)
+        first = self.options.get('segment_first', 0)
+        if enlarge is not None:
+            assert first == 0
+        last = self.options.get('segment_last', None)
+
+        assert (enlarge is None) ^ (last is None), "'enlarge' xor 'last' must be not None."
+        boundary = self.options.get('segment_boundary', (last - first) // 2 + first if enlarge is None else (enlarge//2)*psi0_inf_L.L + first)
+        assert first < boundary
+        if last is not None:
+            assert boundary < last
+        write_back = self.options.get('write_back_converged_ground_state_environments', False)
+
+        self.model = model_inf.extract_segment(first, last, enlarge)
+        first, last = self.model.lat.segment_first_last
+        H = model_inf.H_MPO
+
+        gauge = self.options.get('gauge', 'rho')
+        if resume_data_L.get('converged_environments', False):
+            self.logger.info("use converged environments from left ground state file")
+            self.init_env_data_L = resume_data_L['init_env_data'] # Environments for infinite ground states
+            psi0_inf_L = resume_data_L.get('psi', psi0_inf_L)
+            write_back_left = False
+        else:
+            self.logger.info("converge left ground state environments with MPOTransferMatrix")
+            guess_init_env_data = resume_data_L.get('init_env_data', None)
+            self.init_env_data_L = MPOTransferMatrix.find_init_LP_RP(H, psi0_inf_L, guess_init_env_data=guess_init_env_data, _subtraction_gauge=gauge)
+
+            write_back_left = write_back
+
+        if resume_data_R.get('converged_environments', False):
+            self.logger.info("use converged environments from right ground state file")
+            self.init_env_data_R = resume_data_R['init_env_data']
+            psi0_inf_R = resume_data_R.get('psi', psi0_inf_R)
+            write_back_right = False
+        else:
+            self.logger.info("converge right ground state environments with MPOTransferMatrix")
+            guess_init_env_data = resume_data_R.get('init_env_data', None)
+            self.init_env_data_R = MPOTransferMatrix.find_init_LP_RP(H, psi0_inf_R, guess_init_env_data=guess_init_env_data, _subtraction_gauge=gauge)
+
+            write_back_right = write_back
+        self.logger.info("converge segment environments with MPOTransferMatrix")
+
+        env = MPOEnvironment(psi0_inf_L, H, psi0_inf_L, **self.init_env_data_L)
+        self.env_data_L = env.get_initialization_data(first, last)
+        self.env_data_L_seg = env.get_initialization_data(first, boundary-1)
+
+        env = MPOEnvironment(psi0_inf_R, H, psi0_inf_R, **self.init_env_data_R)
+        self.env_data_R = env.get_initialization_data(first, last)
+        self.env_data_R_seg = env.get_initialization_data(boundary, last)
+
+        self.init_env_data = {'init_LP': self.env_data_L['init_LP'],
+                    'init_RP': self.env_data_R['init_RP'],
+                    'age_LP': 0,
+                    'age_RP': 0}
+
+        ground_state_seg_L = psi0_inf_L.extract_segment(first, boundary-1)
+        ground_state_seg_R = psi0_inf_R.extract_segment(boundary, last)
+        ground_state_seg = self._glue_segments(ground_state_seg_L, ground_state_seg_R,
+                                               psi0_inf_L, psi0_inf_R,
+                                               self.model, (first, last, boundary))
+
+        return ground_state_seg, write_back_left, write_back_right
+
+
+    def _glue_segments(self, seg_L, seg_R, inf_L, inf_R, model, indices):
+        join_method = self.join_method = self.options.get('join_method', "average charge")
+        if inf_L.finite or inf_R.finite:
+            assert join_method == "most probable charge"
+        first, last, boundary = indices
+        print(first, last, boundary)
+        left_half_model = self.model_orig.extract_segment(first, boundary-1, None)
+        right_half_model = self.model_orig.extract_segment(boundary, last, None)
+
+        env_left_BC = MPOEnvironment(seg_L, left_half_model.H_MPO, seg_L, **self.env_data_L_seg)
+        env_right_BC = MPOEnvironment(seg_R, right_half_model.H_MPO, seg_R, **self.env_data_R_seg)
+        LP = env_left_BC._contract_LP(seg_L.L-1, env_left_BC.get_LP(seg_L.L-1, store=False))
+        RP = env_right_BC._contract_RP(0, env_right_BC.get_RP(0, store=False))  # saves the environments!
+        H0 = ZeroSiteH.from_LP_RP(LP, RP)
+        if self.model.H_MPO.explicit_plus_hc:
+            H0 = SumNpcLinearOperator(H0, H0.adjoint())
+        vL, vR = LP.get_leg('vR').conj(), RP.get_leg('vL').conj()
+
+        if seg_L.chinfo.qnumber == 0:    # Handles the case of no charge-conservation
+            desired_Q = None
+        else:
+            if join_method == "average charge":
+                Q_bar_L = inf_L.average_charge(0)
+                for i in range(1, inf_L.L):
+                    Q_bar_L += inf_L.average_charge(i)
+                Q_bar_L = vL.chinfo.make_valid(np.around(Q_bar_L / inf_L.L))
+                self.logger.info("Charge of left BC, averaged over site and unit cell: %r", Q_bar_L)
+
+                Q_bar_R = inf_R.average_charge(0)
+                for i in range(1, inf_R.L):
+                    Q_bar_R += inf_R.average_charge(i)
+                Q_bar_R = vR.chinfo.make_valid(-1 * np.around(Q_bar_R / inf_R.L))
+                self.logger.info("Charge of right BC, averaged over site and unit cell: %r", -1*Q_bar_R)
+                desired_Q = list(vL.chinfo.make_valid(Q_bar_L + Q_bar_R))
+            elif join_method == "most probable charge":
+                posL = seg_L.L
+                posR = 0
+                QsL, psL = seg_L.probability_per_charge(posL)
+                QsR, psR = seg_R.probability_per_charge(posR)
+
+                side_by_side = string.vert_join(["left seg\n" + str(QsL), "prob\n" + str(np.array([psL]).T), "right seg\n" + str(QsR),"prob\n" +str(np.array([psR]).T)], delim=' | ')
+                self.logger.info(side_by_side)
+
+                Qmostprobable_L = QsL[np.argmax(psL)]
+                Qmostprobable_R = -1 * QsR[np.argmax(psR)]
+                self.logger.info("Most probable left:" + str(Qmostprobable_L))
+                self.logger.info("Most probable right:" + str(Qmostprobable_R))
+                desired_Q = list(vL.chinfo.make_valid(Qmostprobable_L + Qmostprobable_R))
+            else:
+                raise ValueError("Invalid `join_method` %s " % join_method)
+        self.gluing_charge = desired_Q
+        self.logger.info("Desired gluing charge: %r", desired_Q)
+
+        # We need a tensor that is non-zero only when Q = (Q^i_L - bar(Q_L)) + (Q^i_R - bar(Q_R))
+        # Q is the the charge we insert. Here we only do charge gluing to get a valid segment.
+        # Changing charge sector is done below by basically identical code when the segment is already formed.
+        th0 = npc.Array.from_func(np.ones, [vL, vR],
+                                  dtype=seg_L.dtype,
+                                  qtotal=desired_Q,
+                                  labels=['vL', 'vR'])
+        lanczos_params = self.options.get("lanczos_params", {}) # See if lanczos_params is in yaml, if not use empty dictionary
+        _, th0, _ = lanczos.LanczosGroundState(H0, th0, lanczos_params).run()
+
+        norm = npc.norm(th0)
+        self.logger.info("Norm of theta guess: %.8f", norm)
+        if np.isclose(norm, 0):
+            raise ValueError(f"Norm of inserted theta with charge {list(qtotal_change)} on site index {site:d} is zero.")
+
+        U, s, Vh = npc.svd(th0, inner_labels=['vR', 'vL'])
+        seg_L.set_B(seg_L.L-1, npc.tensordot(seg_L.get_B(seg_L.L-1, 'A'), U, axes=['vR', 'vL']), form='A') # Put AU into last site of left segment
+        seg_L.set_SR(seg_L.L-1, s)
+        seg_R.set_B(0, npc.tensordot(Vh, seg_R.get_B(0, 'B'), axes=['vR', 'vL']), form='B') # Put Vh B into first site of right segment
+        seg_R.set_SL(0, s)
+
+        combined_seg = self._concatenate_segments(seg_L, seg_R, inf_L)
+
+        return combined_seg
+
+    def _concatenate_segments(self, seg_L, seg_R, inf_L):
+        l_sites = [seg_L.sites[i] for i in range(seg_L.L)]
+        lA = [seg_L.get_B(i, 'A') for i in range(seg_L.L)]
+        lS = [seg_L.get_SL(i) for i in range(seg_L.L)]
+        #lS.append(seg_L.get_SR(seg_L.L-1))
+
+        # Building segment MPS on right half
+        r_sites = [seg_R.sites[i] for i in range(seg_R.L)]
+        rB = [seg_R.get_B(i) for i in range(seg_R.L)]
+        rS = [seg_R.get_SL(i) for i in range(seg_R.L)]
+        rS.append(seg_R.get_SR(seg_R.L-1))
+
+        assert npc.norm(seg_L.get_SR(seg_L.L-1) - rS[0]) < 1.e-12
+
+        cp = MPS(l_sites + r_sites, lA + rB, lS + rS, 'segment',
+                 ['A'] * seg_L.L + ['B'] * seg_R.L, inf_L.norm)
+        cp.grouped = inf_L.grouped
+        cp.canonical_form_finite(cutoff=1e-15) #to strip out vanishing singular values at the interface
+        return cp
+
+    def get_reference_energy(self, psi0_L, psi0_R):
+        """Obtain ground state reference energy.
+
+        Excitation energies are full contractions of the MPOEnvironment with the environments
+        defined in :attr:`init_env_data`.
+        Hence, the reference energy is also the contraction of the `MPOEnvionment` on the segment.
+
+        Parameters
+        ----------
+        psi0_seg : :class:`~tenpy.networks.msp.MPS`
+            Ground state MPS on the segment, matching :attr:`init_env_data`.
+        """
+        # can't just use gs_data['energy'], since this is just energy density for infinite MPS
+        self.logger.info("Calculate reference energy by contracting environments")
+        first, last = self.results['segment_first_last']
+        print(first, last)
+        seg_L = psi0_L.extract_segment(first, last)
+        seg_R = psi0_R.extract_segment(first, last)
+        gauge = self.options.get('gauge', 'rho')
+
+        # This is expensive but more accurate than E0 + epsilon*L
+        env = MPOEnvironment(seg_L, self.model.H_MPO, seg_L, **self.env_data_L)
+        E_L = env.full_contraction(0).real
+        env = MPOEnvironment(seg_R, self.model.H_MPO, seg_R, **self.env_data_R)
+        E_R = env.full_contraction(0).real
+
+        coeff_L = self.options.get('coeff_L', 0.5)
+        coeff_R = self.options.get('coeff_R', 0.5)
+        assert np.abs(coeff_L + coeff_R - 1.0) < 1.e-12
+
+        if psi0_L.finite:
+            self.results['ground_state_energy'] = coeff_L * E_L + coeff_R * E_R
+        else:
+            H = self.model_orig.H_MPO
+            _, epsilon_alpha, E0_alpha = MPOTransferMatrix.find_init_LP_RP(H, psi0_L, first, last,
+                                                             guess_init_env_data=self.init_env_data_L, calc_E=True, _subtraction_gauge=gauge)
+            epsilon_alpha = np.mean(epsilon_alpha).real
+            _, epsilon_beta, E0_beta = MPOTransferMatrix.find_init_LP_RP(H, psi0_R, first, last,
+                                                             guess_init_env_data=self.init_env_data_R, calc_E=True, _subtraction_gauge=gauge)
+            epsilon_beta = np.mean(epsilon_beta).real
+
+            E_L2 = E0_alpha + (seg_L.L + first % psi0_L.L + psi0_L.L - (1 + (last) % psi0_L.L))*epsilon_alpha
+            E_R2 = E0_beta + (seg_L.L + first % psi0_R.L + psi0_R.L - (1 + (last) % psi0_R.L))*epsilon_beta
+
+            self.logger.info("EL, ER, EL2, ER2: %.14f, %.14f, %.14f, %.14f", E_L, E_R, E_L2, E_R2)
+            self.logger.info("epsilon_L, epsilon_R, E0_L, E0_R: %.14f, %.14f, %.14f, %.14f", epsilon_alpha, epsilon_beta, E0_alpha, E0_beta)
+
+            MPO_TM = MPOTransferMatrix(H, psi0_L, transpose=False, guess = self.init_env_data_L['init_RP'])
+            eta_R_alpha = npc.tensordot(MPO_TM._proj_trace, self.init_env_data_L['init_RP'], axes=(['vR', 'wR', 'vR*'], ['vL', 'wL', 'vL*']))
+            MPO_TM = MPOTransferMatrix(H, psi0_L, transpose=True, guess = self.init_env_data_L['init_LP'])
+            eta_L_alpha = npc.tensordot(self.init_env_data_L['init_LP'], MPO_TM._proj_trace, axes=(['vR*', 'wR', 'vR'], ['vL*', 'wL', 'vL']))
+
+            MPO_TM = MPOTransferMatrix(H, psi0_R, transpose=False, guess = self.init_env_data_R['init_RP'])
+            eta_R_beta = npc.tensordot(MPO_TM._proj_trace, self.init_env_data_R['init_RP'], axes=(['vR', 'wR', 'vR*'], ['vL', 'wL', 'vL*']))
+            MPO_TM = MPOTransferMatrix(H, psi0_R, transpose=True, guess = self.init_env_data_R['init_LP'])
+            eta_L_beta = npc.tensordot(self.init_env_data_R['init_LP'], MPO_TM._proj_trace, axes=(['vR*', 'wR', 'vR'], ['vL*', 'wL', 'vL']))
+
+            self.logger.info("eta_L_alpha, eta_R_alpha, eta_L_beta, eta_R_beta: %.14f, %.14f, %.14f, %.14f", eta_L_alpha, eta_R_alpha, eta_L_beta, eta_R_beta)
+
+            self.results['ground_state_energy'] = coeff_L * E_L + coeff_R * E_R \
+                + (1 - coeff_L) * (eta_L_alpha - eta_R_alpha) + (1 - coeff_R) * (eta_R_beta - eta_L_beta)
+
+
+        self.logger.info("Reference Ground State Energy: %.14f", self.results['ground_state_energy'])
+
+        return self.results['ground_state_energy']
+
+    def get_measurement_psi_model(self, psi, model):
+        """Get psi for measurements.
+
+        Sometimes, the `psi` we want to use for measurements is different from the one the
+        algorithm actually acts on.
+        Here, we split sites, if they were grouped in :meth:`group_sites_for_algorithm`.
+
+        Parameters
+        ----------
+        psi :
+            Tensor network; initially just ``self.psi``.
+            The method should make a copy before modification.
+        model :
+            Model matching `psi` (in terms of indexing, MPS order, grouped sites, ...)
+            Initially just ``self.model``.
+
+        Returns
+        -------
+        psi :
+            The psi suitable as argument for generic measurement functions.
+        model :
+            Model matching `psi` (in terms of indexing, MPS order, grouped sites, ...)
+
+        Options
+        -------
+        .. cfg:configoptions :: OrthogonalExcitations
+
+            measure_add_unitcells : int | (int, int) | None
+                It can be a single value (default=0), or two separate values for left/right.
+                For ``bc_MPS='finite'`` in the :attr`model_orig`, only 0 is allowed.
+                `None` disables the feature, but this may cause measurment functions/results to
+                have unexpected (or possibly wrong, if not accounted for) indexing.
+        """
+        psi, model = Simulation.get_measurement_psi_model(self, psi, model)  # ungroup if necessary
+
+        measure_add_unitcells = self.options.get('measure_add_unitcells', 0)
+        if measure_add_unitcells is not None:
+            first, last = self.results['segment_first_last']
+            psi, meas_first, meas_last = psi.extract_enlarged_segment(self.ground_state_orig_L,
+                                                                      self.ground_state_orig_R,
+                                                                      first,
+                                                                      last,
+                                                                      measure_add_unitcells)
+            key = 'measure_segment_first_last'
+            if key not in self.results:
+                self.results[key] = (meas_first, meas_last)
+            else:
+                assert self.results[key] == (meas_first, meas_last)
+            model  = self.model_orig.extract_segment(meas_first, meas_last)
+        return psi, model
+
+
+class TopologicalExcitationsOLD(OrthogonalExcitations):
+
     def init_orthogonal_from_groundstate(self):
         """Initialize :attr:`orthogonal_to` from the ground state.
 
@@ -1208,7 +1652,7 @@
             guess_init_env_data = resume_data.get('init_env_data', None)
             H_R = model_R_inf.H_MPO
             env_data_R, self.eps_R, self.E0_R = MPOTransferMatrix.find_init_LP_RP(H_R, psi0_R_inf, first, last,
-                                                         guess_init_env_data, calc_E=True)
+                                                         guess_init_env_data=guess_init_env_data, calc_E=True)
             self.init_env_data_R = env_data_R
 
             H_L = model_L_inf.H_MPO
@@ -1451,1085 +1895,6 @@
         # assert not np.all(qtotal_diff == 0)
 
 
-    def get_measurement_psi_model(self, psi, model):
-        """Get psi for measurements.
-
-        Sometimes, the `psi` we want to use for measurements is different from the one the
-        algorithm actually acts on.
-        Here, we split sites, if they were grouped in :meth:`group_sites_for_algorithm`.
-
-        Parameters
-        ----------
-        psi :
-            Tensor network; initially just ``self.psi``.
-            The method should make a copy before modification.
-        model :
-            Model matching `psi` (in terms of indexing, MPS order, grouped sites, ...)
-            Initially just ``self.model``.
-
-        Returns
-        -------
-        psi :
-            The psi suitable as argument for generic measurement functions.
-        model :
-            Model matching `psi` (in terms of indexing, MPS order, grouped sites, ...)
-
-        Options
-        -------
-        .. cfg:configoptions :: OrthogonalExcitations
-
-            measure_add_unitcells : int | (int, int) | None
-                It can be a single value (default=0), or two separate values for left/right.
-                For ``bc_MPS='finite'`` in the :attr`model_orig`, only 0 is allowed.
-                `None` disables the feature, but this may cause measurment functions/results to
-                have unexpected (or possibly wrong, if not accounted for) indexing.
-        """
-        psi, model = super().get_measurement_psi_model(psi, model)  # ungroup if necessary
-
-        measure_add_unitcells = self.options.get('measure_add_unitcells', 0)
-        if measure_add_unitcells is not None:
-            first, last = self.results['segment_first_last']
-            psi, meas_first, meas_last = psi.extract_enlarged_segment(self.ground_state_orig,
-                                                                      self.ground_state_orig,
-                                                                      first,
-                                                                      last,
-                                                                      measure_add_unitcells)
-            key = 'measure_segment_first_last'
-            if key not in self.results:
-                self.results[key] = (meas_first, meas_last)
-            else:
-                assert self.results[key] == (meas_first, meas_last)
-            model  = self.model_orig.extract_segment(meas_first, meas_last)
-        return psi, model
-
-
-def expectation_value_outside_segment_right(psi_segment, psi_R, ops, lat_segment, sites=None, axes=None):
-    """Calculate expectation values outside of the segment to the right.
-
-    Parameters
-    ----------
-    psi_S :
-        Segment MPS.
-    psi_R :
-        Inifnite MPS on the right.
-    lat_segment : :class:`~tenpy.models.lattice.Lattice`
-        The lattice of the segment MPS. In particular, it should have `segment_first_last`
-    ops, sites, axes:
-        As for :meth:`~tenpy.networks.mps.MPS.expectation_value`.
-        `sites` should only have values > 0, with 0 being the first site on the right of the
-        segment. If `ops` is non-uniform, it is indexed as for `psi_R`.
-    """
-    # TODO move these functions to a different location in code?
-    # TODO rigorous tests
-    psi_S = psi_segment
-    assert psi_S.bc == 'segment'
-    if hasattr(lat_segment,"segment_first_last"):
-        first, last = lat_segment.segment_first_last
-    else:
-        first, last = 0,lat_segment.N_sites - 1
-    assert psi_S.L == last - first + 1
-    shift = last + 1 # = first + psi_S.L = index in `sites` relative to MPS index of psi_R
-    if sites is None:
-        # one MPS unit cell plus partially filled if non-trivial `last`
-        sites = np.arange(psi_R.L + (psi_R.L - last + 1 % psi_R.L if last % psi_R.L else 0))
-    sites = [i + shift for i in sites]
-    ops, sites, n, (op_ax_p, op_ax_pstar) = psi_R._expectation_value_args(ops, sites, axes)
-    ax_p = ['p' + str(k) for k in range(n)]
-    ax_pstar = ['p' + str(k) + '*' for k in range(n)]
-    UL, VR = psi_S.segment_boundaries
-    S = psi_S.get_SR(psi_S.L - 1)
-    if VR is None:
-        rho = npc.diag(S**2,
-                        psi_S.get_B(psi_S.L - 1, None).get_leg('vR'),
-                        labels=['vR', 'vR*'])
-    else:
-        rho = VR.scale_axis(S, 'vL')
-        rho = npc.tensordot(rho.conj(), rho, axes=['vL*', 'vL'])
-    E = []
-    k = shift  # starting on that site
-    for i in sorted(sites):
-        assert k <= i
-        while k < i:
-            B = psi_R.get_B(k, form='B')
-            rho = npc.tensordot(rho, B, ['vR', 'vL'])
-            rho = npc.tensordot(B.conj(), rho, [['vL*', 'p*'] , ['vR*', 'p']])
-            k += 1
-        op = psi_R.get_op(ops, i)
-        op = op.replace_labels(op_ax_p + op_ax_pstar, ax_p + ax_pstar)
-        Bs = psi_R.get_B(i, form='B', label_p='0')
-        for k in range(1, n):
-            Bs = npc.tensordot(Bs, psi_R.get_B(i+k, 'B', label_p=str(k)), ['vR', 'vL'])
-        C = npc.tensordot(op, Bs, axes=[ax_pstar, ax_p])
-        C = npc.tensordot(rho, C, axes=['vR', 'vL'])
-        E.append(npc.inner(Bs.conj(), C, axes=[['vL*'] + ax_pstar + ['vR*'],
-                                                ['vR*'] + ax_p + ['vR']]))
-    return np.real_if_close(E)
-
-
-def expectation_value_outside_segment_left(psi_segment, psi_L, ops, lat_segment, sites=None, axes=None):
-    """Calculate expectation values outside of the segment to the right.
-
-    Parameters
-    ----------
-    psi_S :
-        Segment MPS.
-    psi_R :
-        Inifnite MPS on the right.
-    ops, sites, axes:
-        As for :meth:`~tenpy.networks.mps.MPS.expectation_value`.
-        `sites` should only have values < 0, with -1 being the first site on the left of the
-        segment. If `ops` is non-uniform, it is indexed as for `psi_L`.
-    """
-    psi_S = psi_segment
-    assert psi_S.bc == 'segment'
-    if hasattr(lat_segment,"segment_first_last"):
-        first, last = lat_segment.segment_first_last
-    else:
-        first, last = 0, lat_segment.N_sites - 1
-    assert psi_S.L == last - first + 1
-    shift = first  # = index in `sites` relative to MPS index of psi_R
-    if sites is None:
-        # one MPS unit cell plus partially filled if non-trivial `first`
-        sites = np.arange(-psi_L.L - (first if first % psi_L.L else 0), 0)
-    sites = [i + shift for i in sites]
-    ops, sites, n, (op_ax_p, op_ax_pstar) = psi_L._expectation_value_args(ops, sites, axes)
-    ax_p = ['p' + str(k) for k in range(n)]
-    ax_pstar = ['p' + str(k) + '*' for k in range(n)]
-    UL, VR = psi_S.segment_boundaries
-    S = psi_S.get_SL(0)
-    if UL is None:
-        rho = npc.diag(S**2,
-                       psi_S.get_B(0, None).get_leg('vL'),
-                       labels=['vL', 'vL*'])
-    else:
-        rho = UL.scale_axis(S, 'vR')
-        rho = npc.tensordot(rho, rho.conj(), axes=['vR', 'vR*'])
-    E = []
-    k = shift -1
-    for i in sorted(sites, reverse=True):
-        assert i <= k
-        while k > i:
-            A = psi_L.get_B(k, form='A')
-            rho = npc.tensordot(A, rho, ['vR', 'vL'])
-            rho = npc.tensordot(rho, A.conj(), [['p', 'vL*'] , ['p*', 'vR*']])
-            k -= 1
-        op = psi_L.get_op(ops, i)
-        op = op.replace_labels(op_ax_p + op_ax_pstar, ax_p + ax_pstar)
-        As = psi_L.get_B(i - (n-1), form='A', label_p='0')
-        for k in range(1, n):
-            As = npc.tensordot(As, psi_L.get_B(i - (n - 1) + k, 'A', label_p=str(k)), ['vR', 'vL'])
-        C = npc.tensordot(op, As, axes=[ax_pstar, ax_p])
-        C = npc.tensordot(C, rho, axes=['vR', 'vL'])
-        E.append(npc.inner(As.conj(), C, axes=[['vL*'] + ax_pstar + ['vR*'],
-                                                ['vL'] + ax_p + ['vL*']]))
-    return np.real_if_close(E[::-1])
-
-class TopologicalExcitations(OrthogonalExcitations):
-    def __init__(self, options, *, gs_data_L=None, gs_data_R=None, **kwargs):
-        super().__init__(options, **kwargs)
-        resume_data = kwargs.get('resume_data', {})
-        self.orthogonal_to = None # TODO: allow orthogonal_to
-        self.excitations = resume_data.get('excitations', [])
-        self.results['excitation_energies'] = []
-        self.results['excitation_energies_MPO'] = []
-        if self.options.get('save_psi', True):
-            self.results['excitations'] = self.excitations
-        self.init_env_data = {}
-        self._gs_data_L = gs_data_L
-        self._gs_data_R = gs_data_R
-        self.initial_state_builder = None
-        
-    def init_orthogonal_from_groundstate(self):
-        """Initialize :attr:`orthogonal_to` from the ground state.
-
-        Load the ground state and initialize the model from it.
-        Calls :meth:`extract_segment`.
-
-        An empty :attr:`orthogonal_to` indicates that we will :meth:`switch_charge_sector`
-        in the first :meth:`init_algorithm` call.
-
-        Options
-        -------
-        .. cfg:configoptions :: OrthogonalExcitations
-
-            ground_state_filename :
-                File from which the ground state should be loaded.
-            orthogonal_norm_tol : float
-                Tolerance how large :meth:`~tenpy.networks.mps.MPS.norm_err` may be for states
-                to be added to :attr:`orthogonal_to`.
-            apply_local_op: list | None
-                If not `None`, use :meth:`~tenpy.networks.mps.MPS.apply_local_op` to change
-                the charge sector compared to the ground state.
-                Should have the form  ``[site1, operator1, site2, operator2, ...]``.
-                with the operators given as strings (to be read out from the site class).
-                Alternatively, use `switch_charge_sector`.
-                `site#` are MPS indices in the *original* ground state, not the segment!
-            switch_charge_sector : list of int | None
-                If given, change the charge sector of the exciations compared to the ground state.
-                Alternative to `apply_local_op` where we run a small zero-site diagonalization on
-                the left-most bond in the desired charge sector to update the state.
-            switch_charge_sector_site: int
-                To the left of which site we switch charge sector.
-                MPS index in the *original* ground state, not the segment!
-
-        Returns
-        -------
-        gs_data : dict
-            The data loaded from :cfg:option:`OrthogonalExcitations.ground_state_filename`.
-        """
-        gs_fn_L, gs_data_L, gs_fn_R, gs_data_R = self._load_gs_data()
-        gs_data_options_L = gs_data_L['simulation_parameters']
-        # initialize original model with model_class and model_params from ground state data
-        self.logger.info("initialize original ground state model")
-        for key in gs_data_options_L.keys(): # Assume same model params for left and right
-            if not isinstance(key, str) or not key.startswith('model'):
-                continue
-            if key not in self.options:
-                self.options[key] = gs_data_options_L[key]
-        self.init_model() # FOR NOW, WE ASSUME LEFT AND RIGHT MODELS ARE THE SAME
-        self.model_orig = self.model
-
-        # intialize original state
-        self.ground_state_orig_L = psi0_L = gs_data_L['psi']  # no copy!
-        self.ground_state_orig_R = psi0_R = gs_data_R['psi']  # no copy!
-        assert self.ground_state_orig_L.L == self.ground_state_orig_L.R
-        if np.linalg.norm(psi0_L.norm_test()) > self.options.get('orthogonal_norm_tol', 1.e-12):
-            self.logger.info("call psi.canonical_form() on left ground state")
-            psi0_L.canonical_form()
-        if np.linalg.norm(psi0_R.norm_test()) > self.options.get('orthogonal_norm_tol', 1.e-12):
-            self.logger.info("call psi.canonical_form() on right ground state")
-            psi0_R.canonical_form()
-
-        # extract segments if necessary; get `init_env_data`.
-        resume_data_L = gs_data_L.get('resume_data', {}) # TODO this is probably wrong
-        resume_data_R = gs_data_R.get('resume_data', {}) # TODO this is probably wrong
-        psi0_seg, write_back_left, write_back_right = self.extract_segment(psi0_L, psi0_R, self.model, resume_data_L, resume_data_R)
-        ########################################
-        if write_back_left:
-            init_env_data = self.init_env_data
-            self.init_env_data = self.init_env_data_L
-            self.write_back_environments(gs_data_L, gs_fn_L)
-            self.init_env_data = init_env_data
-        if write_back_right:
-            init_env_data = self.init_env_data
-            self.init_env_data = self.init_env_data_R
-            self.write_back_environments(gs_data_R, gs_fn_R)
-            self.init_env_data = init_env_data
-        self.results['segment_first_last'] = self.model.lat.segment_first_last
-
-        # here, psi0_seg is the *unperturbed* ground state in the segment!
-        self.get_reference_energy(psi0_L, psi0_R)
-
-        # switch_charge_sector defines `self.initial_state_seg`
-        self.initial_state_seg, self.qtotal_diff = self.switch_charge_sector(psi0_seg)
-        self.results['qtotal_diff'] = self.qtotal_diff
-        
-        self.orthogonal_to = []  # Segment is inherently different than either left or right ground state.
-        # Or at least the two sides will be different for non-trivial calculation.
-        return None # return isn't used
-    
-    def _load_gs_data(self):
-        """Load ground state data from `ground_state_filename` or use simulation kwargs."""
-        gs_data_return = []
-        for which, gs_D in zip(['left', 'right'], [self._gs_data_L, self._gs_data_R]):
-            if gs_D is not None:
-                gs_F = None
-                self.logger.info("use ground state data of simulation class arguments")
-                gs_data = gs_D
-                gs_D = None  # reset to None to potentially allow to free the memory
-                # even though this can only work if the call structure is
-                #      sim = OrthogonalExcitations(..., gs_data=gs_data)
-                #      del gs_data
-                #      with sim:
-                #          sim.run()
-            else:
-                gs_F = self.options['ground_state_filename_' + which]
-                self.logger.info("loading " + which + " ground state data from %s", gs_F)
-                gs_D = hdf5_io.load(gs_F)
-            gs_data_return.extend((gs_F, gs_D))
-        assert len(gs_data_return) == 4
-        return gs_data_return
-    
-    def extract_segment(self, psi0_L_Orig, psi0_R_Orig, model_orig, resume_data_L, resume_data_R):
-        """Extract a finite segment from the original model and states.
-
-        In case the original state is already finite, we might still extract a sub-segment
-        (if `segment_first` and/or `segment_last` are given) or just use the full system.
-
-        Defines :attr:`ground_state_seg` to be the ground state of the segment.
-        Further :attr:`model` and :attr:`init_env_data` are extracted.
-
-        Options
-        -------
-        .. cfg:configoptions :: OrthogonalExcitations
-
-            segment_enlarge, segment_first, segment_last : int | None
-                Arguments for :meth:`~tenpy.models.lattice.Lattice.extract_segment`.
-                `segment_englarge` is only used for initially infinite ground states.
-            write_back_converged_ground_state_environments : bool
-                Only used for infinite ground states, indicating that we should write converged
-                environments of the ground state back to `ground_state_filename`.
-                This is an optimization if you intend to run another `OrthogonalExcitations`
-                simulation in the future with the same `ground_state_filename`.
-                (However, it is not faster when the simulations run at the same time; instead it
-                might even lead to errors!)
-
-        Parameters
-        ----------
-        psi0_orig : :class:`~tenpy.networks.mps.MPS`
-            Original ground state.
-        model_orig : :class:`~tenpy.models.model.MPOModel`
-            Original model.
-        resume_data : dict
-            Possibly contains `init_env_data` with environments.
-
-        Returns
-        -------
-        psi0_seg :
-            Unperturbed ground state in the segment, against which to orthogonalize
-            if we don't switch charge sector.
-        write_back : bool
-            Whether :meth:`write_back_environments` should be called.
-        """
-        if psi0_L_Orig.bc == 'infinite':
-            return self._extract_segment_from_infinite(psi0_L_Orig, psi0_R_Orig, model_orig, resume_data_L, resume_data_R)
-        else:
-            return self._extract_segment_from_finite(psi0_L_Orig, psi0_R_Orig, model_orig)
-        
-    def _extract_segment_from_finite(self, psi0_fin_L, psi0_fin_R, model_fin):
-        first = self.options.get('segment_first', 0)
-        last = self.options.get('segment_last', None)
-        boundary = self.options.get('segment_boundary', (last-first)//2 +first if last is not None else (psi0_fin_L.L-first)//2 + first)
-        assert first < boundary
-        if last is not None:
-            assert boundary < last
-        
-        self.model = model_fin.extract_segment(first, last)
-        first, last = self.model.lat.segment_first_last
-        ground_state_seg_L = psi0_fin_L.extract_segment(first, boundary-1) # 2nd index included in segment
-        ground_state_seg_R = psi0_fin_R.extract_segment(boundary, last)
-        
-        env = MPOEnvironment(psi0_fin_L, self.model_orig.H_MPO, psi0_fin_L)
-        self.env_data_L = env.get_initialization_data(first, last)
-        self.env_data_L_seg = env.get_initialization_data(first, boundary-1)
-
-        env = MPOEnvironment(psi0_fin_R, self.model_orig.H_MPO, psi0_fin_R)
-        self.env_data_R = env.get_initialization_data(first, last)
-        self.env_data_R_seg = env.get_initialization_data(boundary, last)
-                
-        ground_state_seg = self._glue_segments(ground_state_seg_L, ground_state_seg_R,
-                                               psi0_fin_L, psi0_fin_R,
-                                               self.model, (first, last, boundary))     
-        
-        if first != 0 or last is not None:
-            self.init_env_data = {'init_LP': self.env_data_L['init_LP'],
-                                  'init_RP': self.env_data_R['init_RP'],
-                                  'age_LP': 0,
-                                  'age_RP': 0}
-            
-            #self.init_env_data = self._contract_segment_boundaries(self.init_env_data, *ground_state_seg.segment_boundaries)
-        else:
-            assert ground_state_seg_L.L + ground_state_seg_R.L == psi0_fin_L.L
-            self.init_env_data = {}
-            
-        return ground_state_seg, False, False
-    
-    def _contract_segment_boundaries(self, env_data, U, Vh):
-        self.logger.info("Put segment boundaries into domain wall envs.")
-        if U is not None:
-            init_LP = npc.tensordot(U.conj(), env_data['init_LP'], axes=(['vL*'], ['vR*']))
-            init_LP = npc.tensordot(init_LP, U, axes=(['vR'], ['vL']))
-            env_data['init_LP'] = init_LP
-        
-        if Vh is not None:
-            init_RP = npc.tensordot(Vh, env_data['init_RP'], axes=(['vR'], ['vL']))
-            init_RP = npc.tensordot(init_RP, Vh.conj(), axes=(['vL*'], ['vR*']))
-            env_data['init_RP'] = init_RP
-        
-        return env_data
-    
-    def _extract_segment_from_infinite(self, psi0_inf_L, psi0_inf_R, model_inf, resume_data_L, resume_data_R):
-        enlarge = self.options.get('segment_enlarge', None)
-        first = self.options.get('segment_first', 0)
-        if enlarge is not None:
-            assert first == 0
-        last = self.options.get('segment_last', None)
-        
-        assert (enlarge is None) ^ (last is None), "'enlarge' xor 'last' must be not None."
-        boundary = self.options.get('segment_boundary', (last - first) // 2 + first if enlarge is None else (enlarge//2)*psi0_inf_L.L + first)
-        assert first < boundary
-        if last is not None:
-            assert boundary < last
-        write_back = self.options.get('write_back_converged_ground_state_environments', False)
-        
-        self.model = model_inf.extract_segment(first, last, enlarge)
-        first, last = self.model.lat.segment_first_last
-        H = model_inf.H_MPO
-        
-        gauge = self.options.get('gauge', 'rho')
-        if resume_data_L.get('converged_environments', False):
-            self.logger.info("use converged environments from left ground state file")
-            self.init_env_data_L = resume_data_L['init_env_data'] # Environments for infinite ground states
-            psi0_inf_L = resume_data_L.get('psi', psi0_inf_L)
-            write_back_left = False            
-        else:
-            self.logger.info("converge left ground state environments with MPOTransferMatrix")
-            guess_init_env_data = resume_data_L.get('init_env_data', None)
-            self.init_env_data_L = MPOTransferMatrix.find_init_LP_RP(H, psi0_inf_L, guess_init_env_data=guess_init_env_data, _subtraction_gauge=gauge)
-            
-            write_back_left = write_back
-            
-        if resume_data_R.get('converged_environments', False):
-            self.logger.info("use converged environments from right ground state file")
-            self.init_env_data_R = resume_data_R['init_env_data']
-            psi0_inf_R = resume_data_R.get('psi', psi0_inf_R)
-            write_back_right = False            
-        else:
-            self.logger.info("converge right ground state environments with MPOTransferMatrix")
-            guess_init_env_data = resume_data_R.get('init_env_data', None)
-            self.init_env_data_R = MPOTransferMatrix.find_init_LP_RP(H, psi0_inf_R, guess_init_env_data=guess_init_env_data, _subtraction_gauge=gauge)
-            
-            write_back_right = write_back
-        self.logger.info("converge segment environments with MPOTransferMatrix")
-        
-        env = MPOEnvironment(psi0_inf_L, H, psi0_inf_L, **self.init_env_data_L)
-        self.env_data_L = env.get_initialization_data(first, last)
-        self.env_data_L_seg = env.get_initialization_data(first, boundary-1)
-        
-        env = MPOEnvironment(psi0_inf_R, H, psi0_inf_R, **self.init_env_data_R)
-        self.env_data_R = env.get_initialization_data(first, last)
-        self.env_data_R_seg = env.get_initialization_data(boundary, last)
-        
-        self.init_env_data = {'init_LP': self.env_data_L['init_LP'],
-                    'init_RP': self.env_data_R['init_RP'],
-                    'age_LP': 0,
-                    'age_RP': 0}
-            
-        ground_state_seg_L = psi0_inf_L.extract_segment(first, boundary-1)
-        ground_state_seg_R = psi0_inf_R.extract_segment(boundary, last)
-        ground_state_seg = self._glue_segments(ground_state_seg_L, ground_state_seg_R,
-                                               psi0_inf_L, psi0_inf_R,
-                                               self.model, (first, last, boundary))
-
-        return ground_state_seg, write_back_left, write_back_right
-    
-    
-    def _glue_segments(self, seg_L, seg_R, inf_L, inf_R, model, indices):
-        join_method = self.join_method = self.options.get('join_method', "average charge")
-        if inf_L.finite or inf_R.finite:
-            assert join_method == "most probable charge"
-        first, last, boundary = indices
-        print(first, last, boundary)
-        left_half_model = self.model_orig.extract_segment(first, boundary-1, None)
-        right_half_model = self.model_orig.extract_segment(boundary, last, None)
-
-        env_left_BC = MPOEnvironment(seg_L, left_half_model.H_MPO, seg_L, **self.env_data_L_seg)
-        env_right_BC = MPOEnvironment(seg_R, right_half_model.H_MPO, seg_R, **self.env_data_R_seg)
-        LP = env_left_BC._contract_LP(seg_L.L-1, env_left_BC.get_LP(seg_L.L-1, store=False))
-        RP = env_right_BC._contract_RP(0, env_right_BC.get_RP(0, store=False))  # saves the environments!
-        H0 = ZeroSiteH.from_LP_RP(LP, RP)
-        if self.model.H_MPO.explicit_plus_hc:
-            H0 = SumNpcLinearOperator(H0, H0.adjoint())
-        vL, vR = LP.get_leg('vR').conj(), RP.get_leg('vL').conj()
-
-        if seg_L.chinfo.qnumber == 0:    # Handles the case of no charge-conservation
-            desired_Q = None
-        else:
-            if join_method == "average charge":
-                Q_bar_L = inf_L.average_charge(0)
-                for i in range(1, inf_L.L):
-                    Q_bar_L += inf_L.average_charge(i)
-                Q_bar_L = vL.chinfo.make_valid(np.around(Q_bar_L / inf_L.L))
-                self.logger.info("Charge of left BC, averaged over site and unit cell: %r", Q_bar_L)
-
-                Q_bar_R = inf_R.average_charge(0)
-                for i in range(1, inf_R.L):
-                    Q_bar_R += inf_R.average_charge(i)
-                Q_bar_R = vR.chinfo.make_valid(-1 * np.around(Q_bar_R / inf_R.L))
-                self.logger.info("Charge of right BC, averaged over site and unit cell: %r", -1*Q_bar_R)
-                desired_Q = list(vL.chinfo.make_valid(Q_bar_L + Q_bar_R))
-            elif join_method == "most probable charge":
-                posL = seg_L.L
-                posR = 0
-                QsL, psL = seg_L.probability_per_charge(posL)
-                QsR, psR = seg_R.probability_per_charge(posR)
-
-                side_by_side = string.vert_join(["left seg\n" + str(QsL), "prob\n" + str(np.array([psL]).T), "right seg\n" + str(QsR),"prob\n" +str(np.array([psR]).T)], delim=' | ')
-                self.logger.info(side_by_side)
-
-                Qmostprobable_L = QsL[np.argmax(psL)]
-                Qmostprobable_R = -1 * QsR[np.argmax(psR)]
-                self.logger.info("Most probable left:" + str(Qmostprobable_L))
-                self.logger.info("Most probable right:" + str(Qmostprobable_R))
-                desired_Q = list(vL.chinfo.make_valid(Qmostprobable_L + Qmostprobable_R))
-            else:
-                raise ValueError("Invalid `join_method` %s " % join_method)
-        self.gluing_charge = desired_Q
-        self.logger.info("Desired gluing charge: %r", desired_Q)
-
-        # We need a tensor that is non-zero only when Q = (Q^i_L - bar(Q_L)) + (Q^i_R - bar(Q_R))
-        # Q is the the charge we insert. Here we only do charge gluing to get a valid segment.
-        # Changing charge sector is done below by basically identical code when the segment is already formed.
-        th0 = npc.Array.from_func(np.ones, [vL, vR],
-                                  dtype=seg_L.dtype,
-                                  qtotal=desired_Q,
-                                  labels=['vL', 'vR'])
-        lanczos_params = self.options.get("lanczos_params", {}) # See if lanczos_params is in yaml, if not use empty dictionary
-        _, th0, _ = lanczos.LanczosGroundState(H0, th0, lanczos_params).run()
-        
-        norm = npc.norm(th0)
-        self.logger.info("Norm of theta guess: %.8f", norm)
-        if np.isclose(norm, 0):
-            raise ValueError(f"Norm of inserted theta with charge {list(qtotal_change)} on site index {site:d} is zero.")
-        
-        U, s, Vh = npc.svd(th0, inner_labels=['vR', 'vL'])
-        seg_L.set_B(seg_L.L-1, npc.tensordot(seg_L.get_B(seg_L.L-1, 'A'), U, axes=['vR', 'vL']), form='A') # Put AU into last site of left segment
-        seg_L.set_SR(seg_L.L-1, s)
-        seg_R.set_B(0, npc.tensordot(Vh, seg_R.get_B(0, 'B'), axes=['vR', 'vL']), form='B') # Put Vh B into first site of right segment
-        seg_R.set_SL(0, s)
-        
-        combined_seg = self._concatenate_segments(seg_L, seg_R, inf_L)
-        
-        return combined_seg
-
-    def _concatenate_segments(self, seg_L, seg_R, inf_L):
-        l_sites = [seg_L.sites[i] for i in range(seg_L.L)]
-        lA = [seg_L.get_B(i, 'A') for i in range(seg_L.L)]
-        lS = [seg_L.get_SL(i) for i in range(seg_L.L)]
-        #lS.append(seg_L.get_SR(seg_L.L-1))
-
-        # Building segment MPS on right half
-        r_sites = [seg_R.sites[i] for i in range(seg_R.L)]
-        rB = [seg_R.get_B(i) for i in range(seg_R.L)]
-        rS = [seg_R.get_SL(i) for i in range(seg_R.L)]
-        rS.append(seg_R.get_SR(seg_R.L-1))
-        
-        assert npc.norm(seg_L.get_SR(seg_L.L-1) - rS[0]) < 1.e-12
-        
-        cp = MPS(l_sites + r_sites, lA + rB, lS + rS, 'segment',
-                 ['A'] * seg_L.L + ['B'] * seg_R.L, inf_L.norm)
-        cp.grouped = inf_L.grouped
-        cp.canonical_form_finite(cutoff=1e-15) #to strip out vanishing singular values at the interface
-        return cp
-    
-    def get_reference_energy(self, psi0_L, psi0_R):
-        """Obtain ground state reference energy.
-
-        Excitation energies are full contractions of the MPOEnvironment with the environments
-        defined in :attr:`init_env_data`.
-        Hence, the reference energy is also the contraction of the `MPOEnvionment` on the segment.
-
-        Parameters
-        ----------
-        psi0_seg : :class:`~tenpy.networks.msp.MPS`
-            Ground state MPS on the segment, matching :attr:`init_env_data`.
-        """
-        # can't just use gs_data['energy'], since this is just energy density for infinite MPS
-        self.logger.info("Calculate reference energy by contracting environments")
-        first, last = self.results['segment_first_last']
-        print(first, last)
-        seg_L = psi0_L.extract_segment(first, last)
-        seg_R = psi0_R.extract_segment(first, last)
-        gauge = self.options.get('gauge', 'rho')
-
-        # This is expensive but more accurate than E0 + epsilon*L
-        env = MPOEnvironment(seg_L, self.model.H_MPO, seg_L, **self.env_data_L)
-        E_L = env.full_contraction(0).real
-        env = MPOEnvironment(seg_R, self.model.H_MPO, seg_R, **self.env_data_R)
-        E_R = env.full_contraction(0).real
-        
-        coeff_L = self.options.get('coeff_L', 0.5)
-        coeff_R = self.options.get('coeff_R', 0.5)
-        assert np.abs(coeff_L + coeff_R - 1.0) < 1.e-12
-        
-        if psi0_L.finite:
-            self.results['ground_state_energy'] = coeff_L * E_L + coeff_R * E_R
-        else:
-            H = self.model_orig.H_MPO
-            _, epsilon_alpha, E0_alpha = MPOTransferMatrix.find_init_LP_RP(H, psi0_L, first, last,
-                                                             guess_init_env_data=self.init_env_data_L, calc_E=True, _subtraction_gauge=gauge)
-            epsilon_alpha = np.mean(epsilon_alpha).real
-            _, epsilon_beta, E0_beta = MPOTransferMatrix.find_init_LP_RP(H, psi0_R, first, last,
-                                                             guess_init_env_data=self.init_env_data_R, calc_E=True, _subtraction_gauge=gauge)
-            epsilon_beta = np.mean(epsilon_beta).real
-
-            E_L2 = E0_alpha + (seg_L.L + first % psi0_L.L + psi0_L.L - (1 + (last) % psi0_L.L))*epsilon_alpha
-            E_R2 = E0_beta + (seg_L.L + first % psi0_R.L + psi0_R.L - (1 + (last) % psi0_R.L))*epsilon_beta
-
-            self.logger.info("EL, ER, EL2, ER2: %.14f, %.14f, %.14f, %.14f", E_L, E_R, E_L2, E_R2)
-            self.logger.info("epsilon_L, epsilon_R, E0_L, E0_R: %.14f, %.14f, %.14f, %.14f", epsilon_alpha, epsilon_beta, E0_alpha, E0_beta)
-
-            MPO_TM = MPOTransferMatrix(H, psi0_L, transpose=False, guess = self.init_env_data_L['init_RP'])
-            eta_R_alpha = npc.tensordot(MPO_TM._proj_trace, self.init_env_data_L['init_RP'], axes=(['vR', 'wR', 'vR*'], ['vL', 'wL', 'vL*'])) 
-            MPO_TM = MPOTransferMatrix(H, psi0_L, transpose=True, guess = self.init_env_data_L['init_LP'])
-            eta_L_alpha = npc.tensordot(self.init_env_data_L['init_LP'], MPO_TM._proj_trace, axes=(['vR*', 'wR', 'vR'], ['vL*', 'wL', 'vL']))
-
-            MPO_TM = MPOTransferMatrix(H, psi0_R, transpose=False, guess = self.init_env_data_R['init_RP'])
-            eta_R_beta = npc.tensordot(MPO_TM._proj_trace, self.init_env_data_R['init_RP'], axes=(['vR', 'wR', 'vR*'], ['vL', 'wL', 'vL*']))
-            MPO_TM = MPOTransferMatrix(H, psi0_R, transpose=True, guess = self.init_env_data_R['init_LP'])
-            eta_L_beta = npc.tensordot(self.init_env_data_R['init_LP'], MPO_TM._proj_trace, axes=(['vR*', 'wR', 'vR'], ['vL*', 'wL', 'vL']))
-
-            self.logger.info("eta_L_alpha, eta_R_alpha, eta_L_beta, eta_R_beta: %.14f, %.14f, %.14f, %.14f", eta_L_alpha, eta_R_alpha, eta_L_beta, eta_R_beta)
-                        
-            self.results['ground_state_energy'] = coeff_L * E_L + coeff_R * E_R \
-                + (1 - coeff_L) * (eta_L_alpha - eta_R_alpha) + (1 - coeff_R) * (eta_R_beta - eta_L_beta)
-
-        
-        self.logger.info("Reference Ground State Energy: %.14f", self.results['ground_state_energy'])
-        
-        return self.results['ground_state_energy']
-    
-    def get_measurement_psi_model(self, psi, model):
-        """Get psi for measurements.
-
-        Sometimes, the `psi` we want to use for measurements is different from the one the
-        algorithm actually acts on.
-        Here, we split sites, if they were grouped in :meth:`group_sites_for_algorithm`.
-
-        Parameters
-        ----------
-        psi :
-            Tensor network; initially just ``self.psi``.
-            The method should make a copy before modification.
-        model :
-            Model matching `psi` (in terms of indexing, MPS order, grouped sites, ...)
-            Initially just ``self.model``.
-
-        Returns
-        -------
-        psi :
-            The psi suitable as argument for generic measurement functions.
-        model :
-            Model matching `psi` (in terms of indexing, MPS order, grouped sites, ...)
-
-        Options
-        -------
-        .. cfg:configoptions :: OrthogonalExcitations
-
-            measure_add_unitcells : int | (int, int) | None
-                It can be a single value (default=0), or two separate values for left/right.
-                For ``bc_MPS='finite'`` in the :attr`model_orig`, only 0 is allowed.
-                `None` disables the feature, but this may cause measurment functions/results to
-                have unexpected (or possibly wrong, if not accounted for) indexing.
-        """
-        psi, model = Simulation.get_measurement_psi_model(self, psi, model)  # ungroup if necessary
-
-        measure_add_unitcells = self.options.get('measure_add_unitcells', 0)
-        if measure_add_unitcells is not None:
-            first, last = self.results['segment_first_last']
-            psi, meas_first, meas_last = psi.extract_enlarged_segment(self.ground_state_orig_L,
-                                                                      self.ground_state_orig_R,
-                                                                      first,
-                                                                      last,
-                                                                      measure_add_unitcells)
-            key = 'measure_segment_first_last'
-            if key not in self.results:
-                self.results[key] = (meas_first, meas_last)
-            else:
-                assert self.results[key] == (meas_first, meas_last)
-            model  = self.model_orig.extract_segment(meas_first, meas_last)
-        return psi, model
-
-     
-class TopologicalExcitationsOLD(OrthogonalExcitations):
-    
-    def init_orthogonal_from_groundstate(self):
-        """Initialize :attr:`orthogonal_to` from the ground state.
-
-        Load the ground state.
-        If the ground state is infinite, call :meth:`extract_segment_from_infinite`.
-
-        An empty :attr:`orthogonal_to` indicates that we will :meth:`switch_charge_sector`
-        in the first :meth:`init_algorithm` call.
-
-        Options
-        -------
-        .. cfg:configoptions :: OrthogonalExcitations
-
-            left_BC_filename :
-                File from which the ground state for left boundary should be loaded.
-            right_BC_filename :
-                File from which the ground state for right boundary should be loaded.
-            orthogonal_norm_tol : float
-                Tolerance how large :meth:`~tenpy.networks.mps.MPS.norm_err` may be for states
-                to be added to :attr:`orthogonal_to`.
-            segment_enlarge, segment_first, segment_last : int | None
-                Only for initially infinite ground states.
-                Arguments for :meth:`~tenpy.models.lattice.Lattice.extract_segment`.
-            join_method: "average charge" | "most probable charge"
-                Governs how the segements are joined.
-            apply_local_op: dict | None
-                If not `None`, apply :meth:`~tenpy.networks.mps.MPS.apply_local_op` with given
-                keyword arguments to change the charge sector compared to the ground state.
-                Alternatively, use `switch_charge_sector`.
-            switch_charge_sector : list of int | None
-                If given, change the charge sector of the exciations compared to the ground state.
-                Alternative to `apply_local_op` where we run a small zero-site diagonalization on
-                the left-most bond in the desired charge sector to update the state.
-            write_back_converged_ground_state_environments : bool
-                Only used for infinite ground states, indicating that we should write converged
-                environments of the ground state back to `ground_state_filename`.
-                This is an optimization if you intend to run another `OrthogonalExcitations`
-                simulation in the future with the same `ground_state_filename`.
-                (However, it is not faster when the simulations run at the same time; instead it
-                might even lead to errors!)
-
-        Returns
-        -------
-        data : dict
-            The data loaded from :cfg:option:`OrthogonalExcitations.ground_state_filename`.
-        """
-        # TODO: allow to pass ground state data as kwargs to sim instead!
-        left_fn = self.options['left_BC_filename']
-        right_fn = self.options['right_BC_filename']
-        left_data = hdf5_io.load(left_fn)
-        right_data = hdf5_io.load(right_fn)
-        left_data_options = left_data['simulation_parameters']
-        right_data_options = right_data['simulation_parameters']
-
-        # get model from ground_state data
-        for keyL, keyR in zip(left_data_options.keys(), right_data_options.keys()):
-            assert keyL == keyR, 'Left and right models must have the same keys.'
-            if not isinstance(keyL, str) or not keyL.startswith('model'):
-                continue
-            if keyL not in self.options:
-                # I think this forces the left and right model to be the same? Maybe we want a case where we put a DW between two different types of states?
-                self.options[keyL] = {}
-                self.options[keyL]['left'] = left_data_options[keyL]
-                self.options[keyR]['right'] = right_data_options[keyR]
-        self.init_model()
-        # FOR NOW (09/17/2021), WE ASSUME LEFT AND RIGHT MODELS ARE THE SAME
-
-        self.ground_state_infinite_right = psi0_R = right_data['psi'] # Use right BC psi since these should be in B form already (Actually both are probs in B form)
-        self.ground_state_infinite_left = psi0_L = left_data['psi']
-        resume_data = right_data.get('resume_data', {})
-        if np.linalg.norm(psi0_R.norm_test()) > self.options.get('orthogonal_norm_tol', 1.e-12):
-            self.logger.info("call psi.canonicalf_form() on right ground state")
-            psi0_R.canonical_form()
-        if np.linalg.norm(psi0_L.norm_test()) > self.options.get('orthogonal_norm_tol', 1.e-12):
-            self.logger.info("call psi.canonicalf_form() on left ground state")
-            psi0_L.canonical_form()
-        assert psi0_R.bc == psi0_L.bc == 'infinite', 'Topological excitations require segment DMRG, so infinite boundary conditions.'
-
-        write_back = self.extract_segment_from_infinite(resume_data)
-        if write_back:
-            self.write_converged_environments(left_data, right_data, left_fn, right_fn)
-
-        apply_local_op = self.options.get("apply_local_op", None)
-        switch_charge_sector = self.options.get("switch_charge_sector", None)
-
-        self.orthogonal_to = []
-        return right_data
-
-    def init_model(self):
-        """Initialize a :attr:`model` from the model parameters.
-
-        Skips initialization if :attr:`model` is already set.
-
-        Options
-        -------
-        .. cfg:configoptions :: Simulation
-            model_class : str | class
-                Mandatory. Class or name of a subclass of :class:`~tenpy.models.model.Model`.
-            model_params : dict
-                Dictionary with parameters for the model; see the documentation of the
-                corresponding `model_class`.
-        """
-        # TODO: does this make sense???? should have the same model on left and right!
-        for dir in ['left', 'right']:
-            model_class_name = self.options["model_class"][dir]  # no default value!
-            if hasattr(self, 'model' + '_' + dir + '_inf'):
-                self.options.subconfig('model_params').touch(dir)
-                return  # skip actually regenerating the model
-            ModelClass = find_subclass(Model, model_class_name)
-            params = self.options.subconfig('model_params').subconfig(dir)
-            if dir == 'left':
-                self.model_left_inf = ModelClass(params)
-            else:
-                self.model_right_inf = ModelClass(params)
-
-    def extract_segment_from_infinite(self, resume_data):
-        """Extract a finite segment from the infinite model/state.
-
-        Parameters
-        ----------
-        psi0_inf : :class:`~tenpy.networks.mps.MPS`
-            Original ground state with infinite boundary conditions.
-        model_inf : :class:`~tenpy.models.model.MPOModel`
-            Original infinite model.
-        resume_data : dict
-            Possibly contains `init_env_data` with environments.
-
-        Returns
-        -------
-        write_back : bool
-            Whether we should call :meth:`write_converged_environments`.
-        """
-
-        psi0_L_inf, psi0_R_inf, model_L_inf, model_R_inf = self.ground_state_infinite_left, self.ground_state_infinite_right, \
-                                                            self.model_left_inf, self.model_right_inf
-        enlarge = self.options.get('segment_enlarge', None)
-        first = self.options.get('segment_first', 0)
-        last = self.options.get('segment_last', None)
-        self.model_right = model_R_inf.extract_segment(first, last, enlarge) # I am not sure either of these are acutally used.
-        self.model_left = model_L_inf.extract_segment(first, last, enlarge)  # I am not sure either of these are acutally used.
-        self.model = self.model_right # TODO: using right BCs model for the segment; Different model all-together?
-        first, last = self.model.lat.segment_first_last
-        write_back = self.options.get('write_back_converged_ground_state_environments', False)
-        if False: #resume_data.get('converged_environments', False):
-            # [TODO] currently not writing converged environments to ground state files
-            self.logger.info("use converged environments from ground state file")
-            env_data = resume_data['init_env_data']
-            psi0_inf = resume_data.get('psi', psi0_inf)
-            write_back = False
-        else:
-            self.logger.info("converge environments with MPOTransferMatrix")
-            guess_init_env_data = resume_data.get('init_env_data', None)
-            H_R = model_R_inf.H_MPO
-            env_data_R, self.eps_R, self.E0_R = MPOTransferMatrix.find_init_LP_RP(H_R, psi0_R_inf, first, last,
-                                                         guess_init_env_data=guess_init_env_data, calc_E=True)
-            self.init_env_data_R = env_data_R
-
-            H_L = model_L_inf.H_MPO
-            env_data_L, self.eps_L, self.E0_L = MPOTransferMatrix.find_init_LP_RP(H_L, psi0_L_inf, first, last,
-                                                         guess_init_env_data, calc_E=True)
-            self.init_env_data_L = env_data_L
-
-            env_data_mixed = {
-                'init_LP': env_data_L['init_LP'],
-                'init_RP': env_data_R['init_RP'],
-                'age_LP': 0,
-                'age_RP': 0
-                }
-        self.init_env_data = env_data_mixed
-        self.ground_state_right = psi0_R_inf.extract_segment(first, last) # I am not sure either of these are acutally used.
-        self.ground_state_left = psi0_L_inf.extract_segment(first, last) # I am not sure either of these are acutally used.
-        self.ground_state, self._boundary = self.extract_segment_mixed_BC(first, last)
-
-        return write_back
-
-    def extract_segment_mixed_BC(self, first, last):
-        join_method = self.join_method = self.options.get('join_method', "average charge")
-
-        lL = self.ground_state_infinite_left.L
-        rL = self.ground_state_infinite_right.L
-        assert rL == lL, "Ground state boundary conditions must have the same unit cell length."
-        gsl = self.ground_state_infinite_left
-        gsr = self.ground_state_infinite_right
-
-        # Get boundary indices for left and right half of segment
-        num_segments = (last+1 - first) // lL
-        lsegments = num_segments // 2
-        rsegments = num_segments - lsegments
-        lfirst = first
-        llast = lsegments * lL - 1
-        rfirst = llast + 1
-        rlast = last
-        assert (rlast + 1 - rfirst) // rL == rsegments
-
-        self.logger.info("lfirst, llast, rfirst, rlast: %d, %d, %d, %d", lfirst, llast, rfirst, rlast)
-        self.logger.info("first, last: %d %d", first, last)
-        self.logger.info("seg_L, seg_R: %d %d", lsegments, rsegments)
-
-        # Building segment MPS on left half
-        l_sites = [gsl.sites[i % lL] for i in range(lfirst, llast + 1)]
-        lA = [gsl.get_B(i, 'A') for i in range(lfirst, llast + 1)]
-        #lB = [gsl.get_B(i, 'B') for i in range(lfirst, llast + 1)]
-        lS = [gsl.get_SL(i) for i in range(lfirst, llast + 1)]
-        lS.append(gsl.get_SR(llast))
-        left_segment = MPS(l_sites, lA, lS, 'segment', 'A', gsl.norm)
-
-        # Building segment MPS on right half
-        r_sites = [gsr.sites[i % rL] for i in range(rfirst, rlast + 1)]
-        rB = [gsr.get_B(i) for i in range(rfirst, rlast + 1)]
-        rS = [gsr.get_SL(i) for i in range(rfirst, rlast + 1)]
-        rS.append(gsr.get_SR(rlast))
-        right_segment = MPS(r_sites, rB, rS, 'segment', 'B', gsr.norm)
-
-        # [TODO] Double check on how first and last should be used when we are offsetting the unit cell
-        left_half_model = self.model_left_inf.extract_segment(first, None, lsegments)
-        right_half_model = self.model_right_inf.extract_segment(first, None, rsegments) # should this be rfirst? Does it make a difference?
-
-        env_left_BC = MPOEnvironment(left_segment, left_half_model.H_MPO, left_segment, **self.init_env_data_L)
-        env_right_BC = MPOEnvironment(right_segment, right_half_model.H_MPO, right_segment, **self.init_env_data_R)
-        LP = env_left_BC._contract_LP(llast, env_left_BC.get_LP(llast, store=False))
-        RP = env_right_BC._contract_RP(0, env_right_BC.get_RP(0, store=False))  # saves the environments!
-        H0 = ZeroSiteH.from_LP_RP(LP, RP)
-        if self.model.H_MPO.explicit_plus_hc:
-            H0 = SumNpcLinearOperator(H0, H0.adjoint())
-        vL, vR = LP.get_leg('vR').conj(), RP.get_leg('vL').conj()
-
-        if left_segment.chinfo.qnumber == 0:    # Handles the case of no charge-conservation
-            desired_Q = None
-        else:
-            if join_method == "average charge":
-                Q_bar_L = self.ground_state_infinite_left.average_charge(0)
-                for i in range(1, self.ground_state_infinite_left.L):
-                    Q_bar_L += self.ground_state_infinite_left.average_charge(i)
-                Q_bar_L = vL.chinfo.make_valid(np.around(Q_bar_L / self.ground_state_infinite_left.L))
-                self.logger.info("Charge of left BC, averaged over site and unit cell: %r", Q_bar_L)
-
-                Q_bar_R = self.ground_state_infinite_right.average_charge(0)
-                for i in range(1, self.ground_state_infinite_right.L):
-                    Q_bar_R += self.ground_state_infinite_right.average_charge(i)
-                Q_bar_R = vR.chinfo.make_valid(-1 * np.around(Q_bar_R / self.ground_state_infinite_right.L))
-                self.logger.info("Charge of right BC, averaged over site and unit cell: %r", -1*Q_bar_R)
-                desired_Q = list(vL.chinfo.make_valid(Q_bar_L + Q_bar_R))
-            elif join_method == "most probable charge":
-                posL = left_segment.L
-                posR = 0
-                QsL, psL = left_segment.probability_per_charge(posL)
-                QsR, psR = right_segment.probability_per_charge(posR)
-
-                self.logger.info(side_by_side)
-                side_by_side = vert_join(["left seg\n" + str(QsL), "prob\n" + str(np.array([psL]).T), "right seg\n" + str(QsR),"prob\n" +str(np.array([psR]).T)], delim=' | ')
-                self.logger.info(side_by_side)
-
-                Qmostprobable_L = QsL[np.argmax(psL)]
-                Qmostprobable_R = -1 * QsR[np.argmax(psR)]
-                self.logger.info("Most probable left:" + str(Qmostprobable_L))
-                self.logger.info("Most probable right:" + str(Qmostprobable_R))
-                desired_Q = list(vL.chinfo.make_valid(Qmostprobable_L + Qmostprobable_R))
-            else:
-                raise ValueError("Invalid `join_method` %s " % join_method)
-
-        self.logger.info("Desired gluing charge: %r", desired_Q)
-
-        # We need a tensor that is non-zero only when Q = (Q^i_L - bar(Q_L)) + (Q^i_R - bar(Q_R))
-        # Q is the the charge we insert. Here we only do charge gluing to get a valid segment.
-        # Changing charge sector is done below by basically identical code when the segment is already formed.
-
-        th0 = npc.Array.from_func(np.ones, [vL, vR],
-                                  dtype=left_segment.dtype,
-                                  qtotal=desired_Q,
-                                  labels=['vL', 'vR'])
-        lanczos_params = self.options.get("lanczos_params", {}) # See if lanczos_params is in yaml, if not use empty dictionary
-        _, th0, _ = lanczos.LanczosGroundState(H0, th0, lanczos_params).run()
-        U, s, Vh = npc.svd(th0, inner_labels=['vR', 'vL'])
-        left_segment.set_B(llast, npc.tensordot(left_segment.get_B(llast, 'A'), U, axes=['vR', 'vL']), form='A') # Put AU into last site of left segment
-        lA[llast] = left_segment.get_B(llast, 'A')
-        right_segment.set_B(0, npc.tensordot(Vh, right_segment.get_B(0, 'B'), axes=['vR', 'vL']), form='B') # Put Vh B into first site of right segment
-        right_segment.set_SL(0, s)
-
-        rB[0] = right_segment.get_B(0)
-        rS[0] = right_segment.get_SL(0)
-        lS = lS[0:-1] # Remove last singular values from list of singular values in A part of segment.
-        ##################### BIG OL HACK #####################
-
-        # note: __init__ makes deep copies of B, S
-        cp = MPS(l_sites + r_sites, lA + rB, lS + rS, 'segment',
-                 ['A'] * (llast + 1 - lfirst) + ['B'] * (rlast + 1 - rfirst), gsl.norm)
-        cp.grouped = gsl.grouped
-        cp.canonical_form_finite(cutoff=1e-15) #to strip out vanishing singular values at the interface
-        # TODO: no longer define `self._boundary, so shouldn't return `rfirst`.
-        return cp, rfirst
-
-
-    def write_converged_environments(self, left_data, right_data, left_fn, right_fn):
-        """Write converged environments back into the file with the ground state.
-
-        Parameters
-        ----------
-        gs_data : dict
-            Data loaded from the ground state file.
-        gs_fn : str
-            Filename where to save `gs_data`.
-        """
-        raise NotImplementedError("TODO")
-        # make sure to avoid issues if the left file(name) is the same as the right!
-
-    def ground_state_segment_energy(self):
-        """Calculate the energy of the segment formed from tensors of one ground state or the other.
-        DO NOT USE MIXED SEGMENT.
-        An analogue of this function could be moved to orthogonal_excitations, as we need to do the same thing there."""
-        # TODO: renamed this to the same `get_reference_energy` as in OrthogonalExciations
-        self.logger.info("Calculate energy of 'vacuum' segment.")
-
-        # [TODO] optimize this by using E_L = E_L^0 + epsilon*L where E_L^0 = LP_L * s^2 * RP_L
-        # The two answers are not always the same, so we go with full contraction as the true value.
-        env_left_BC = MPOEnvironment(self.ground_state_left, self.model_left.H_MPO, self.ground_state_left, **self.init_env_data_L)
-        E_L = env_left_BC.full_contraction(0)
-        E_L_2 = self.E0_L + self.eps_L * self.ground_state_left.L
-
-        env_right_BC = MPOEnvironment(self.ground_state_right, self.model_right.H_MPO, self.ground_state_right, **self.init_env_data_R)
-        E_R = env_right_BC.full_contraction(0)
-        E_R_2 = self.E0_R + self.eps_R * self.ground_state_right.L
-
-        self.logger.info("EL, ER, EL2, ER2: %.14f, %.14f, %.14f, %.14f", E_L, E_R, E_L_2, E_R_2)
-        self.logger.info("epsilon_L, epsilon_R, E0_L, E0_R: %.14f, %.14f, %.14f, %.14f", self.eps_L, self.eps_R, self.E0_L, self.E0_R)
-
-        self.results['ground_state_energy'] = (E_L + E_R)/2
-        return
-
-
-    def switch_charge_sector(self):
-        """Change the charge sector of :attr:`psi` in place."""
-
-        self.ground_state_segment_energy() # Here we calculate the ground state energy in all cases.
-        apply_local_op = self.options.get("apply_local_op", None)
-        switch_charge_sector = self.options.get("switch_charge_sector", None)
-        if apply_local_op is None and switch_charge_sector is None:
-            return
-        # This should be the exact same as the switch_charge_sector() function in the parent class? Can we just do super().switch_charge_sector()
-        if self.psi.chinfo.qnumber == 0:
-            raise ValueError("can't switch charge sector with trivial charges!")
-        self.logger.info("switch charge sector of the ground state "
-                         "[contracts environments from rinit_algorithmight]")
-        site = self.options.get("switch_charge_sector_site", self._boundary)
-        self.logger.info("Changing charge to the left of site: %d", site)
-        qtotal_before = self.psi.get_total_charge()
-        self.logger.info("Charges of the original segment: %r", list(qtotal_before))
-
-        env = self.engine.env
-
-        if apply_local_op is not None:
-            if switch_charge_sector is not None:
-                raise ValueError("give only one of `switch_charge_sector` and `apply_local_op`")
-            local_ops = [(int(apply_local_op[i]),str(apply_local_op[i+1])) for i in range(0,len(apply_local_op),2)]
-            self.logger.info("Applying local ops: %s" % str(local_ops))
-            site0 = local_ops[0][0] if len(local_ops) > 0 else 1
-            # self.results['ground_state_energy'] = env.full_contraction(site0) #pretty sure this is wrong, since we compute it earlier by a better way in `glue_charge_sectors`
-            # for i in range(0, site0 - 1): # TODO shouldn't we delete RP(i-1)
-            #     env.del_RP(i)
-            # for i in range(site0 + 1, env.L):
-            #     env.del_LP(i)
-            env.clear()
-            #apply_local_op['unitary'] = True  # no need to call psi.canonical_form
-            for (site,op_string) in local_ops:
-                self.logger.info("Now applying: (%i, %s)"% (site, op_string))
-                self.psi.apply_local_op(site,op_string,unitary=True) #don't canonicalize in here, we call it below.
-        else:
-            assert switch_charge_sector is not None
-            # get the correct environments on site 0
-            # SAJANT, 09/15/2021 - Change 0 -> site so that we can insert in the middle of the segment
-            LP = env.get_LP(site)
-            RP = env._contract_RP(site, env.get_RP(site, store=True))  # saves the environments!
-            #self.results['ground_state_energy'] = env.full_contraction(site)
-            for i in range(site + 1, site + self.engine.n_optimize):      # SAJANT, 09/15/2021 - what do I delete when site!=0? I just shift the range by site.
-                env.del_LP(i)  # but we might have gotten more than we need
-            H0 = ZeroSiteH.from_LP_RP(LP, RP)
-            if self.model.H_MPO.explicit_plus_hc:
-                H0 = SumNpcLinearOperator(H0, H0.adjoint())
-            vL, vR = LP.get_leg('vR').conj(), RP.get_leg('vL').conj()
-            th0 = npc.Array.from_func(np.ones, [vL, vR],
-                                      dtype=self.psi.dtype,
-                                      qtotal=switch_charge_sector,
-                                      labels=['vL', 'vR'])
-            lanczos_params = self.engine.lanczos_params
-            _, th0, _ = lanczos.LanczosGroundState(H0, th0, lanczos_params).run()
-            U, s, Vh = npc.svd(th0, inner_labels=['vR', 'vL'])
-            self.psi.set_B(site-1, npc.tensordot(self.psi.get_B(site-1, 'A'), U, axes=['vR', 'vL']), form='A')
-            self.psi.set_B(site, npc.tensordot(Vh, self.psi.get_B(site, 'B'), axes=['vR', 'vL']), form='B')
-            self.psi.set_SL(site, s)
-            #th0 = npc.tensordot(th0, self.psi.get_B(site, 'B'), axes=['vR', 'vL'])
-            #self.psi.set_B(site, th0, form='Th')
-        self.psi.canonical_form_finite(cutoff=1e-15,envs_to_update=[env]) #to strip out vanishing singular values at the interface
-        qtotal_after = self.psi.get_total_charge()
-        qtotal_diff = self.psi.chinfo.make_valid(qtotal_after - qtotal_before)
-        self.logger.info("changed charge by %r compared to previous state", list(qtotal_diff))
-        # assert not np.all(qtotal_diff == 0)
-
-
 class ExcitationInitialState(InitialStateBuilder):
     """InitialStateBuilder for :class:`OrthogonalExcitations`.
 
