"""Matrix product operator (MPO).

An MPO is the generalization of an :class:`~tenpy.networks.mps.MPS` to operators. Graphically::

    |      ^        ^        ^
    |      |        |        |
    |  ->- W[0] ->- W[1] ->- W[2] ->- ...
    |      |        |        |
    |      ^        ^        ^

So each 'matrix' has two physical legs ``p, p*`` instead of just one,
i.e. the entries of the 'matrices' are local operators.
Valid boundary conditions of an MPO are the same as for an MPS
(i.e. ``'finite' | 'segment' | 'infinite'``).
(In general, you can view the MPO as an MPS with larger physical space and bring it into
canoncial form. However, unlike for an MPS, this doesn't simplify calculations.
Thus, an MPO has no `form`.)

We use the following label convention for the `W` (where arrows indicate `qconj`)::

    |            p*
    |            ^
    |            |
    |     wL ->- W ->- wR
    |            |
    |            ^
    |            p


If an MPO describes a sum of local terms (e.g. most Hamiltonians),
some bond indices correspond to 'only identities to the left/right'.
We store these indices in `IdL` and `IdR` (if there are such indices).

Similar as for the MPS, a bond index ``i`` is *left* of site `i`,
i.e. between sites ``i-1`` and ``i``.
"""
# Copyright 2018-2021 TeNPy Developers, GNU GPLv3

import numpy as np
from scipy.linalg import expm
import warnings
import sys
import copy
import logging
logger = logging.getLogger(__name__)

from ..linalg import np_conserved as npc
from ..linalg.sparse import FlatLinearOperator
from .site import group_sites, Site
from ..tools.string import vert_join
from .mps import MPS as _MPS  # only for MPS._valid_bc
from .mps import MPSEnvironment
from .terms import TermList, OnsiteTerms, CouplingTerms, MultiCouplingTerms
from ..tools.misc import to_iterable, add_with_None_0
from ..tools.math import lcm
from ..tools.params import asConfig
from ..algorithms.truncation import TruncationError, svd_theta

__all__ = [
    'MPO', 'make_W_II', 'MPOGraph', 'MPOEnvironment', 'MPOTransferMatrix', 'grid_insert_ops'
]


class MPO:
    """Matrix product operator, finite (MPO) or infinite (iMPO).

    Parameters
    ----------
    sites : list of :class:`~tenpy.models.lattice.Site`
        Defines the local Hilbert space for each site.
    Ws : list of :class:`~tenpy.linalg.np_conserved.Array`
        The matrices of the MPO. Should have labels ``wL, wR, p, p*``.
    bc : {'finite' | 'segment' | 'infinite'}
        Boundary conditions as described in :mod:`~tenpy.networks.mps`.
        ``'finite'`` requires ``Ws[0].get_leg('wL').ind_len = 1``.
    IdL : (iterable of) {int | None}
        Indices on the bonds, which correpond to 'only identities to the left'.
        A single entry holds for all bonds.
    IdR : (iterable of) {int | None}
        Indices on the bonds, which correpond to 'only identities to the right'.
    max_range : int | np.inf | None
        Maximum range of hopping/interactions (in unit of sites) of the MPO. ``None`` for unknown.
    explicit_plus_hc : bool
        If True, this flag indicates that the hermitian conjugate of the MPO should be
        computed and added at runtime, i.e., `self` is not (necessarily) hermitian.

    Attributes
    ----------
    chinfo : :class:`~tenpy.linalg.np_conserved.ChargeInfo`
        The nature of the charge.
    sites : list of :class:`~tenpy.models.lattice.Site`
        Defines the local Hilbert space for each site.
    dtype : type
        The data type of the `_W`.
    bc : {'finite' | 'segment' | 'infinite'}
        Boundary conditions as described in :mod:`~tenpy.networks.mps`.
        ``'finite'`` requires ``Ws[0].get_leg('wL').ind_len = 1``.
    IdL : list of {int | None}
        Indices on the bonds (length `L`+1), which correpond to 'only identities to the left'.
        ``None`` for bonds where it is not set.
        In standard form, this is `0` (except for unset bonds in finite case)
    IdR : list of {int | None}
        Indices on the bonds (length `L`+1), which correpond to 'only identities to the right'.
        ``None`` for bonds where it is not set.
        In standard form, this is the last index on the bond (except for unset bonds in finite case).
    max_range : int | np.inf | None
        Maximum range of hopping/interactions (in unit of sites) of the MPO. ``None`` for unknown.
    grouped : int
        Number of sites grouped together, see :meth:`group_sites`.
    explicit_plus_hc : bool
        If True, this flag indicates that the hermitian conjugate of the MPO should be
        computed and added at runtime, i.e., `self` is not (necessarily) hermitian.
    _W : list of :class:`~tenpy.linalg.np_conserved.Array`
        The matrices of the MPO. Labels are ``'wL', 'wR', 'p', 'p*'``.
    _valid_bc : tuple of str
        Class attribute. Valid boundary conditions; the same as for an MPS.
    """

    _valid_bc = _MPS._valid_bc  # same valid boundary conditions as an MPS.

    def __init__(self,
                 sites,
                 Ws,
                 bc='finite',
                 IdL=None,
                 IdR=None,
                 max_range=None,
                 explicit_plus_hc=False):
        self.sites = list(sites)
        self.chinfo = self.sites[0].leg.chinfo
        self.dtype = dtype = np.find_common_type([W.dtype for W in Ws], [])
        self._W = [W.astype(dtype, copy=True) for W in Ws]
        self.IdL = self._get_Id(IdL, len(sites))
        self.IdR = self._get_Id(IdR, len(sites))
        self.grouped = 1
        self.bc = bc
        self.max_range = max_range
        self.explicit_plus_hc = explicit_plus_hc
        self.test_sanity()

    def copy(self):
        """Make a shallow copy of `self`."""
        return copy.copy(self)

    def save_hdf5(self, hdf5_saver, h5gr, subpath):
        """Export `self` into a HDF5 file.

        This method saves all the data it needs to reconstruct `self` with :meth:`from_hdf5`.

        Specifically, it saves
        :attr:`sites`,
        :attr:`chinfo`,
        :attr:`max_range` (under these names),
        :attr:`_W` as ``"tensors"``,
        :attr:`IdL` as ``"index_identity_left"``,
        :attr:`IdR` as ``"index_identity_right"``, and
        :attr:`bc` as ``"boundary_condition"``.
        Moreover, it saves :attr:`L`, :attr:`explicit_plus_hc` and :attr:`grouped` as HDF5 attributes,
        as well as the maximum of :attr:`chi` under the name :attr:`max_bond_dimension`.

        Parameters
        ----------
        hdf5_saver : :class:`~tenpy.tools.hdf5_io.Hdf5Saver`
            Instance of the saving engine.
        h5gr : :class`Group`
            HDF5 group which is supposed to represent `self`.
        subpath : str
            The `name` of `h5gr` with a ``'/'`` in the end.
        """
        hdf5_saver.save(self.sites, subpath + "sites")
        hdf5_saver.save(self.chinfo, subpath + "chinfo")
        hdf5_saver.save(self._W, subpath + "tensors")
        hdf5_saver.save(self.IdL, subpath + "index_identity_left")
        hdf5_saver.save(self.IdR, subpath + "index_identity_right")
        h5gr.attrs["grouped"] = self.grouped
        hdf5_saver.save(self.bc, subpath + "boundary_condition")
        hdf5_saver.save(self.max_range, subpath + "max_range")
        h5gr.attrs["explicit_plus_hc"] = self.explicit_plus_hc
        h5gr.attrs["L"] = self.L  # not needed for loading, but still usefull metadata
        h5gr.attrs["max_bond_dimension"] = np.max(self.chi)  # same

    @classmethod
    def from_hdf5(cls, hdf5_loader, h5gr, subpath):
        """Load instance from a HDF5 file.

        This method reconstructs a class instance from the data saved with :meth:`save_hdf5`.

        Parameters
        ----------
        hdf5_loader : :class:`~tenpy.tools.hdf5_io.Hdf5Loader`
            Instance of the loading engine.
        h5gr : :class:`Group`
            HDF5 group which is represent the object to be constructed.
        subpath : str
            The `name` of `h5gr` with a ``'/'`` in the end.

        Returns
        -------
        obj : cls
            Newly generated class instance containing the required data.
        """
        obj = cls.__new__(cls)  # create class instance, no __init__() call
        hdf5_loader.memorize_load(h5gr, obj)

        obj.sites = hdf5_loader.load(subpath + "sites")
        obj.chinfo = hdf5_loader.load(subpath + "chinfo")
        obj._W = hdf5_loader.load(subpath + "tensors")
        obj.dtype = np.find_common_type([W.dtype for W in obj._W], [])
        obj.IdL = hdf5_loader.load(subpath + "index_identity_left")
        obj.IdR = hdf5_loader.load(subpath + "index_identity_right")
        obj.grouped = hdf5_loader.get_attr(h5gr, "grouped")
        obj.bc = hdf5_loader.load(subpath + "boundary_condition")
        obj.max_range = hdf5_loader.load(subpath + "max_range")
        obj.explicit_plus_hc = h5gr.attrs.get("explicit_plus_hc", False)
        obj.test_sanity()
        return obj

    @classmethod
    def from_grids(cls,
                   sites,
                   grids,
                   bc='finite',
                   IdL=None,
                   IdR=None,
                   Ws_qtotal=None,
                   legs=None,
                   max_range=None,
                   explicit_plus_hc=False):
        """Initialize an MPO from `grids`.

        Parameters
        ----------
        sites : list of :class:`~tenpy.models.lattice.Site`
            Defines the local Hilbert space for each site.
        grids : list of list of list of entries
            For each site (outer-most list) a matrix-grid (corresponding to ``wL, wR``)
            with entries being or representing (see :func:`grid_insert_ops`) onsite-operators.
        bc : {'finite' | 'segment' | 'infinite'}
            Boundary conditions as described in :mod:`~tenpy.networks.mps`.
        IdL : (iterable of) {int | None}
            Indices on the bonds, which correpond to 'only identities to the left'.
            A single entry holds for all bonds.
        IdR : (iterable of) {int | None}
            Indices on the bonds, which correpond to 'only identities to the right'.
        Ws_qtotal : (list of) total charge
            The `qtotal` to be used for each grid. Defaults to zero charges.
        legs : list of :class:`~tenpy.linalg.charge.LegCharge`
            List of charges for 'wL' legs left of each `W`, L + 1 entries.
            The last entry should be the conjugate of the 'wR' leg,
            i.e. identical to ``legs[0]`` for 'infinite' `bc`.
            By default, determine the charges automatically. This is limited to cases where
            there are no "dangling open ends" in the MPO graph. (The :class:`MPOGraph` can handle
            those cases, though.)
        max_range : int | np.inf | None
            Maximum range of hopping/interactions (in unit of sites) of the MPO.
            ``None`` for unknown.
        explicit_plus_hc : bool
            If True, the Hermitian conjugate of the MPO is computed at runtime,
            rather than saved in the MPO.

        See also
        --------
        grid_insert_ops : used to plug in `entries` of the grid.
        tenpy.linalg.np_conserved.grid_outer : used for final conversion.
        """
        chinfo = sites[0].leg.chinfo
        L = len(sites)
        assert len(grids) == L  # wrong arguments?
        grids = [grid_insert_ops(site, grid) for site, grid in zip(sites, grids)]
        if Ws_qtotal is None:
            Ws_qtotal = [chinfo.make_valid()] * L
        else:
            Ws_qtotal = chinfo.make_valid(Ws_qtotal)
            if Ws_qtotal.ndim == 1:
                Ws_qtotal = [Ws_qtotal] * L
        IdL = cls._get_Id(IdL, L)
        IdR = cls._get_Id(IdR, L)
        if legs is None:
            if bc != 'infinite':
                # ensure that we have only a single entry in the first and last leg
                # i.e. project grids[0][:, :] -> grids[0][IdL[0], :]
                # and         grids[-1][:, :] -> grids[-1][:,IdR[-1], :]
                first_grid = grids[0]
                last_grid = grids[-1]
                if len(first_grid) > 1:
                    grids[0] = [first_grid[IdL[0]]]
                    IdL[0] = 0
                    IdR[0] = None
                if len(last_grid[0]) > 1:
                    grids[-1] = [[row[IdR[-1]]] for row in last_grid]
                    IdR[-1] = 0
                    IdL[-1] = None
                legs = _calc_grid_legs_finite(chinfo, grids, Ws_qtotal, None)
            else:
                legs = _calc_grid_legs_infinite(chinfo, grids, Ws_qtotal, None, IdL[0])
        # now build the `W` from the grid
        assert len(legs) == L + 1
        Ws = []
        for i in range(L):
            W = npc.grid_outer(grids[i], [legs[i], legs[i + 1].conj()], Ws_qtotal[i], ['wL', 'wR'])
            Ws.append(W)
        return cls(sites, Ws, bc, IdL, IdR, max_range, explicit_plus_hc)

    def test_sanity(self):
        """Sanity check, raises ValueErrors, if something is wrong."""
        assert self.L == len(self.sites)
        if self.bc not in self._valid_bc:
            raise ValueError("invalid MPO boundary conditions: " + repr(self.bc))
        for i in range(self.L):
            S = self.sites[i]
            W = self._W[i]
            S.leg.test_equal(W.get_leg('p'))
            S.leg.test_contractible(W.get_leg('p*'))
            if self.bc == 'infinite' or i + 1 < self.L:
                W2 = self.get_W(i + 1)
                W.get_leg('wR').test_contractible(W2.get_leg('wL'))
        if not (len(self.IdL) == len(self.IdR) == self.L + 1):
            raise ValueError("wrong len of `IdL`/`IdR`")

    @property
    def L(self):
        """Number of physical sites; for an iMPO the len of the MPO unit cell."""
        return len(self.sites)

    @property
    def dim(self):
        """List of local physical dimensions."""
        return [site.dim for site in self.sites]

    @property
    def finite(self):
        """Distinguish MPO vs iMPO.

        True for an MPO (``bc='finite', 'segment'``), False for an iMPO (``bc='infinite'``).
        """
        assert (self.bc in self._valid_bc)
        return self.bc != 'infinite'

    @property
    def chi(self):
        """Dimensions of the virtual bonds."""
        return [W.get_leg('wL').ind_len for W in self._W] + [self._W[-1].get_leg('wR').ind_len]

    def get_W(self, i, copy=False):
        """Return `W` at site `i`."""
        i = self._to_valid_index(i)
        if copy:
            return self._W[i].copy()
        return self._W[i]

    def set_W(self, i, W):
        """Set `W` at site `i`."""
        i = self._to_valid_index(i)
        self._W[i] = W

    def get_IdL(self, i):
        """Return index of `IdL` at bond to the *left* of site `i`.

        May be ``None``.
        """
        i = self._to_valid_index(i, bond=True)
        return self.IdL[i]

    def get_IdR(self, i):
        """Return index of `IdR` at bond to the *right* of site `i`.

        May be ``None``.
        """
        i = self._to_valid_index(i, bond=True)
        return self.IdR[i + 1]

    def enlarge_mps_unit_cell(self, factor=2):
        """Repeat the unit cell for infinite MPS boundary conditions; in place.

        Parameters
        ----------
        factor : int
            The new number of sites in the unit cell will be increased from `L` to ``factor*L``.
        """
        if int(factor) != factor:
            raise ValueError("`factor` should be integer!")
        if factor <= 1:
            raise ValueError("can't shrink!")
        if self.finite:
            raise ValueError("can't enlarge finite MPO")
        factor = int(factor)
        self.sites = factor * self.sites
        self._W = factor * self._W
        self.IdL = factor * self.IdL[:-1] + [self.IdL[-1]]
        self.IdR = factor * self.IdR[:-1] + [self.IdR[-1]]
        self.test_sanity()

    def group_sites(self, n=2, grouped_sites=None):
        """Modify `self` inplace to group sites.

        Group each `n` sites together using the :class:`~tenpy.networks.site.GroupedSite`.
        This might allow to do TEBD with a Trotter decomposition,
        or help the convergence of DMRG (in case of too long range interactions).

        Parameters
        ----------
        n : int
            Number of sites to be grouped together.
        grouped_sites : None | list of :class:`~tenpy.networks.site.GroupedSite`
            The sites grouped together.
        """
        if grouped_sites is None:
            grouped_sites = group_sites(self.sites, n, charges='same')
        else:
            assert grouped_sites[0].n_sites == n
        if self.max_range is not None and self.max_range != np.inf:
            min_n = max(min([gs.n_sites for gs in grouped_sites]), 1)
            self.max_range = int(np.ceil(self.max_range / min_n))
        Ws = []
        IdL = []
        IdR = [self.IdR[0]]
        i = 0
        for gs in grouped_sites:
            new_W = self.get_W(i).itranspose(['wL', 'p', 'p*', 'wR'])
            for j in range(1, gs.n_sites):
                W = self.get_W(i + j).itranspose(['wL', 'p', 'p*', 'wR'])
                new_W = npc.tensordot(new_W, W, axes=[-1, 0])
            comb = [list(range(1, 1 + 2 * gs.n_sites, 2)), list(range(2, 2 + 2 * gs.n_sites, 2))]
            new_W = new_W.combine_legs(comb, pipes=[gs.leg, gs.leg.conj()])
            Ws.append(new_W.iset_leg_labels(['wL', 'p', 'p*', 'wR']))
            IdL.append(self.get_IdL(i))
            i += gs.n_sites
            IdR.append(self.get_IdR(i - 1))
        IdL.append(self.IdL[-1])
        self.IdL = IdL
        self.IdR = IdR
        self._W = Ws
        self.sites = grouped_sites
        self.grouped = self.grouped * n

    def extract_segment(self, first, last):
        """Extract a segment from the MPO.

        Parameters
        ----------
        first, last : int
            The first and last site to *include* into the segment.

        Returns
        -------
        cp : :class:`MPO`
            A `copy` of self with "segment" boundary conditions.

        See also
        --------
        tenpy.networks.mps.MPS.extract_segment : similar method for MPS.
        """
        L = self.L
        sites = [self.sites[i % L] for i in range(first, last + 1)]
        W = [self.get_W(i) for i in range(first, last + 1)]
        IdL = [self.IdL[i % L] for i in range(first, last + 1)]
        IdL.append(self.IdL[last % L + 1])
        IdR = [self.IdR[i % L] for i in range(first, last + 1)]
        IdR.append(self.IdR[last % L + 1])
        cp = self.__class__(sites, W, 'segment', IdL, IdR, self.max_range, self.explicit_plus_hc)
        cp.grouped = self.grouped
        return cp

    def sort_legcharges(self):
        """Sort virtual legs by charges. In place.

        The MPO seen as matrix of the ``wL, wR`` legs is usually very sparse. This sparsity is
        captured by the LegCharges for these bonds not being sorted and bunched. This requires a
        tensordot to do more block-multiplications with smaller blocks. This is in general faster
        for large blocks, but might lead to a larger overhead for small blocks. Therefore, this
        function allows to sort the virtual legs by charges.
        """
        new_W = [None] * self.L
        perms = [None] * (self.L + 1)
        for i, w in enumerate(self._W):
            w = w.transpose(['wL', 'wR', 'p', 'p*'])
            p, w = w.sort_legcharge([True, True, False, False], [True, True, False, False])
            if perms[i] is not None:
                assert np.all(p[0] == perms[i])
            perms[i] = p[0]
            perms[i + 1] = p[1]
            new_W[i] = w
        self._W = new_W
        chi = self.chi
        for b, p in enumerate(perms):
            IdL = self.IdL[b]
            if IdL is not None:
                self.IdL[b] = np.nonzero(p == IdL)[0][0]
            IdR = self.IdR[b]
            if IdR is not None:
                IdR = IdR % chi[b]
                self.IdR[b] = np.nonzero(p == IdR)[0][0]
        # done

    def make_U(self, dt, approximation='II'):
        r"""Creates the U_I or U_II propagator.

        Approximations of MPO exponentials following :cite:`zaletel2015`.

        Parameters
        ----------
        dt : float|complex
            The time step per application of the propagator.
            Should be imaginary for real time evolution!
        approximation : ``'I' | 'II'``
            Selects the approximation, :meth:`make_U_I` (``'I'``) or :meth:`make_U_II` (``'II'``).

        Returns
        -------
        U : :class:`~tepy.networks.mpo.MPO`
            The propagator, i.e. approximation :math:`U ~= exp(H*dt)`
        """
        if approximation == 'II':
            return self.make_U_II(dt)
        elif approximation == 'I':
            return self.make_U_I(dt)
        raise ValueError(repr(approximation) + " not implemented")

    def make_U_I(self, dt):
        r"""Creates the :math:`U_I` propagator with `W_I` tensors.

        Parameters
        ----------
        dt : float|complex
            The time step per application of the propagator.
            Should be imaginary for real time evolution!

        Returns
        -------
        UI : :class:`~tenpy.networks.mpo.MPO`
            The propagator, i.e. approximation :math:`U_I ~= exp(H*dt)`
        """
        U = [
            self.get_W(i).astype(np.result_type(dt, self.dtype),
                                 copy=True).itranspose(['wL', 'wR', 'p', 'p*'])
            for i in range(self.L)
        ]

        IdLR = []
        for i in range(0, self.L):  # correct?
            U1 = U[i]
            U2 = U[(i + 1) % self.L]
            IdL = self.IdL[i + 1]
            IdR = self.IdR[i + 1]
            assert IdL is not None and IdR is not None
            U1[:, IdL, :, :] = U1[:, IdL, :, :] + dt * U1[:, IdR, :, :]
            keep = np.ones(U1.shape[1], dtype=bool)
            keep[IdR] = False
            U1.iproject(keep, 1)
            if self.finite and i + 1 == self.L:
                keep = np.ones(U2.shape[0], dtype=bool)
                assert self.IdR[0] is not None
                keep[self.IdR[0]] = False
            U2.iproject(keep, 0)

            if IdL > IdR:
                IdLR.append(IdL - 1)
            else:
                IdLR.append(IdL)

        IdL = self.IdL[0]
        IdR = self.IdR[0]
        assert IdL is not None and IdR is not None
        if IdL > IdR:
            IdLR_0 = IdL - 1
        else:
            IdLR_0 = IdL
        IdLR = [IdLR_0] + IdLR

        return MPO(self.sites, U, self.bc, IdLR, IdLR, np.inf)

    def make_U_II(self, dt):
        r"""Creates the :math:`U_II` propagator.

        Parameters
        ----------
        dt : float|complex
            The time step per application of the propagator. Should be imaginary for real time evolution!

        Returns
        -------
        U_II : :class:`~tenpy.networks.mpo.MPO`
            The propagator, i.e. approximation :math:`UII ~= exp(H*dt)`

        """
        dtype = np.result_type(dt, self.dtype)
        IdL = self.IdL
        IdR = self.IdR

        chinfo = self.chinfo
        trivial = chinfo.make_valid()
        U = []
        for i in range(0, self.L):
            labels = ['wL', 'wR', 'p', 'p*']
            W = self.get_W(i).itranspose(labels)
            assert np.all(W.qtotal == trivial)
            DL, DR, _, _ = W.shape
            Wflat = W.to_ndarray()
            proj_L = np.ones(DL, dtype=np.bool_)
            proj_L[IdL[i]] = False
            proj_L[IdR[i]] = False
            proj_R = np.ones(DR, dtype=np.bool_)
            proj_R[IdL[i + 1]] = False
            proj_R[IdR[i + 1]] = False

            #Extract (A, B, C, D)
            D = Wflat[IdL[i], IdR[i + 1], :, :]
            C = Wflat[IdL[i], proj_R, :, :]
            B = Wflat[proj_L, IdR[i + 1], :, :]
            A = Wflat[proj_L, :, :, :][:, proj_R, :, :]  # numpy indexing requires two steps

            W_II = make_W_II(dt, A, B, C, D)

            leg_L, leg_R, leg_p, leg_pconj = W.legs
            new_leg_L = npc.LegCharge.from_qflat(chinfo, [chinfo.make_valid()], leg_L.qconj)
            new_leg_L = new_leg_L.extend(leg_L.project(proj_L)[2])
            new_leg_R = npc.LegCharge.from_qflat(chinfo, [chinfo.make_valid()], leg_R.qconj)
            new_leg_R = new_leg_R.extend(leg_R.project(proj_R)[2])

            W_II = npc.Array.from_ndarray(
                W_II,
                [new_leg_L, new_leg_R, leg_p, leg_pconj],
                dtype=dtype,
                qtotal=trivial,
                labels=labels,
            )
            # TODO: could sort by charges.
            U.append(W_II)
        Id = [0] * (self.L + 1)
        return MPO(self.sites, U, self.bc, Id, Id, max_range=self.max_range)

    def expectation_value(self, psi, tol=1.e-10, max_range=100, init_env_data={}):
        """Calculate ``<psi|self|psi>/<psi|psi>`` (or density for infinite).

        For infinite MPS, it **assumes** that `self` is extensive, e.g. a Hamiltonian
        but not a unitary, and returns the expectation value *density*.
        For finite MPS, it just returns the total value.

        This function is just a small wrapper around :meth:`expectation_value_finite`,
        :meth:`expectation_value_powermethod` or :meth:`expectation_value_transfer_matrix`.

        Parameters
        ----------
        psi : :class:`~tenpy.networks.mps.MPS`
            The state in which to calculate the expectation value.
        tol, max_range :
            See  :meth:`expectation_value_powermethod`.
        init_env_data : dict
            Optional environment data, if known.

        Returns
        -------
        exp_val : float/complex
            The expectation value of `self` with respect to the state `psi`.
            For an infinite MPS: the (energy) density per site.
        """
        if self.finite:
            return self.expectation_value_finite(psi, **init_env_data)
        elif self.max_range is None or self.max_range > 10 * self.L:
            return self.expectation_value_TM(psi, tol=tol, **init_env_data)
        else:
            return self.expectation_value_power(psi, tol=tol, max_range=max_range,
                                                      **init_env_data)

    def expectation_value_finite(self, psi, init_env_data={}):
        """Calculate ``<psi|self|psi>/<psi|psi>`` for finite MPS.

        Parameters
        ----------
        psi : :class:`~tenpy.networks.mps.MPS`
            The state in which to calculate the expectation value.
        init_env_data : dict
            Optional environment data (for segment MPS).

        Returns
        -------
        exp_val : float/complex
            The expectation value of `self` with respect to the state `psi`
            (extensive, not the density).
        """
        if psi.bc == 'segment':
            if len(init_env_data) == 0:
                init_env_data['start_env_sites'] = 0
                warnings.warn("MPO.expectation_value(psi) with segment psi needs environments! "
                                "Can only estimate value completely ignoring contributions "
                                "across segment boundaries!")
        env = MPOEnvironment(psi, self, psi, **init_env_data)
        val = env.full_contraction(0)  # handles explicit_plus_hc
        return np.real_if_close(val)

    def expectation_value_TM(self, psi, tol=1.e-10, init_env_data={}):
        """Calculate ``<psi|self|psi>/<psi|psi> / L`` from the MPOTransferMatrix.

        Only for infinite MPS, and **assumes** that the Hamiltonian is an extensive sum of
        (quasi)local terms, and that the MPO has all :attr:`IdL` and :attr:`IdR` defined.

        Diagonalizing the :class:`MPOTransferMatrix` allows to find energy densities for infinite
        systems even for hamiltonians with infinite (exponentially decaying) range.


        Parameters
        ----------
        psi : :class:`~tenpy.networks.mps.MPS`
            The state in which to calculate the expectation value.
        tol : float
            Precision for finding the eigenvectors of the transfer matrix.
        init_env_data : dict
            Optional guess for the environment data.

        Returns
        -------
        exp_val : float/complex
            The expectation value density of `self` with respect to the state `psi`.
        """
        if psi.finite:
            raise ValueError("not infinite MPS")
        if np.linalg.norm(psi.norm_test()) > tol:
            psi = psi.copy()
            psi.canonical_form()
        guess = init_env_data.get('init_RP', None)
        TM = MPOTransferMatrix(self, psi, transpose=False, guess=guess)
        val, vec = TM.dominant_eigenvector(tol=tol)
        if abs(1. - val) > tol * 10.:
            logger.warning("MPOTransferMatrix eigenvalue not 1: got 1. - %.3e", 1. - val)
        E = TM.energy(vec) #  handles explicit_plus_hc
        return np.real_if_close(E)

    def expectation_value_power(self, psi, tol=1.e-10, max_range=100):
        """Calculate ``<psi|self|psi>/<psi|psi>`` with a power-method.

        Only for infinite MPS, and **assumes** that the Hamiltonian is an extensive sum of
        (quasi)local terms, and that the MPO has all :attr:`IdL` and :attr:`IdR` defined.
        Only for infinite MPS.

        Instead of diagonalizing the MPOTransferMatrix like :meth:`expectation_value_TM`, this
        method uses just considers terms of the MPO starting in the first unit cell and then
        continues to contract tensors until convergence. For infinite-range MPOs, this converges
        like a power-method (i.e. slower than :meth:`expectation_value_TM`), but for finite-range
        MPOs it's likely faster, and conceptually cleaner.

        Parameters
        ----------
        psi : :class:`~tenpy.networks.mps.MPS`
            The state in which to calculate the expectation value.
        tol : float
            For infinite MPO containing exponentially decaying long-range terms, stop evaluating
            further terms if the terms in `LP` have norm < `tol`.
        max_range : int
            Ignored for finite `psi`.
            Contract at most ``self.L * max_range`` sites, even if `tol` is not reached.
            In that case, issue a warning.

        Returns
        -------
        exp_val : float/complex
            The expectation value of `self` with respect to the state `psi`.
            For an infinite MPS: the density per site.
        """
        if psi.finite:
            raise ValueError("not infinite MPS")
        env = MPOEnvironment(psi, self, psi, start_env_sites=0)
        L = lcm(self.L, psi.L)
        LP0 = env.init_LP(0)
        masks_L_no_IdL = []
        masks_R_no_IdRL = []
        for i, W in enumerate(self._W):
            mask_L = np.ones(W.get_leg('wL').ind_len, np.bool_)
            mask_L[self.get_IdL(i)] = False
            masks_L_no_IdL.append(mask_L)
            mask_R = np.ones(W.get_leg('wR').ind_len, np.bool_)
            mask_R[self.get_IdL(i + 1)] = False
            mask_R[self.get_IdR(i)] = False
            masks_R_no_IdRL.append(mask_R)
        # contract first site with theta
        theta = psi.get_theta(0, 1)
        LP = npc.tensordot(LP0, theta, axes=['vR', 'vL'])
        LP = npc.tensordot(LP, self._W[0], axes=[['wR', 'p0'], ['wL', 'p*']])
        LP = npc.tensordot(LP, theta.conj(), axes=[['vR*', 'p'], ['vL*', 'p0*']])

        for i in range(1, max(max_range, 1) * L):
            i0 = i % self.L
            W = self.get_W(i)
            if i >= L:
                # have one full unit cell: don't use further terms starting with IdL
                mask_L = masks_L_no_IdL[i0]
                LP.iproject(mask_L, 'wR')
                W = W.copy()
                W.iproject(mask_L, 'wL')
            B = psi.get_B(i, form='B')
            LP = npc.tensordot(LP, B, axes=['vR', 'vL'])
            LP = npc.tensordot(LP, W, axes=[['wR', 'p'], ['wL', 'p*']])
            LP = npc.tensordot(LP, B.conj(), axes=[['vR*', 'p'], ['vL*', 'p*']])

            if i >= L - 1:
                RP = env.init_RP(i)
                current_value = npc.inner(LP,
                                          RP,
                                          axes=[['vR*', 'wR', 'vR'], ['vL*', 'wL', 'vL']],
                                          do_conj=False)
                LP_converged = LP.copy()
                LP_converged.iproject(masks_R_no_IdRL[i0], 'wR')
                if npc.norm(LP_converged) < tol:
                    break  # no more terms left
        else:  # no break
            msg = "Tolerance {0:.2e} not reached within {1:d} sites".format(tol, max_range)
            warnings.warn(msg, stacklevel=2)
        if self.explicit_plus_hc:
            current_value = current_value + np.conj(current_value)
        return np.real_if_close(current_value / L)

    def variance(self, psi, exp_val=None):
        """Calculate ``<psi|self^2|psi> - <psi|self|psi>^2``.

        Works only for finite systems. Ignores the :attr:`~tenpy.networks.mps.MPS.norm` of `psi`.

        .. todo ::
            This is a naive, expensive implementation contracting the full network.
            Try to follow :arXiv:`1711.01104` for a better estimate; would that even work in
            the infinite limit?

        Parameters
        ----------
        psi : :class:`~tenpy.networks.mps.MPS`
            State for which the variance should be taken.
        exp_val : float/complex | None
            The result of ``<psi|self|psi> = self.expectation_value(psi)`` if known;
            otherwise obtained from :meth:`expectation_value`.
            (Set this to 0 to obtain only the part ``<psi|self^2|psi>``.)
        """
        if self.bc != 'finite':
            raise ValueError("works only for finite systems")
        if self.L != psi.L:
            raise ValueError("expect same L")
        if psi._p_label != ['p']:
            raise NotImplementedError("not adjusted for non-standard MPS.")
        if self.explicit_plus_hc:
            raise NotImplementedError("not implemented for explicit_plus_hc flag")
        assert self.L >= 1
        if exp_val is None:
            exp_val = self.expectation_value(psi)

        th = psi.get_theta(0, n=1)
        W = self.get_W(0).take_slice(self.get_IdL(0), 'wL')
        contr = npc.tensordot(th, W.replace_label('wR', 'wR1'), axes=['p0', 'p*'])
        contr = npc.tensordot(contr, W.replace_label('wR', 'wR2'), axes=['p', 'p*'])
        contr = npc.tensordot(th.conj(), contr, axes=[['vL*', 'p0*'], ['vL', 'p']])
        for i in range(1, self.L):
            B = psi.get_B(i, form='B')
            W = self.get_W(i)
            contr = npc.tensordot(contr, B, axes=['vR', 'vL'])
            contr = npc.tensordot(contr,
                                  W.replace_label('wR', 'wR1'),
                                  axes=[['wR1', 'p'], ['wL', 'p*']])
            contr = npc.tensordot(contr,
                                  W.replace_label('wR', 'wR2'),
                                  axes=[['wR2', 'p'], ['wL', 'p*']])
            contr = npc.tensordot(contr, B.conj(), axes=[['vR*', 'p'], ['vL*', 'p*']])
        contr = contr.take_slice([self.get_IdR(self.L - 1)] * 2, ['wR1', 'wR2'])
        contr = npc.trace(contr, 'vR', 'vR*')
        return np.real_if_close(contr - exp_val**2)

    def prefactor(self, i, ops):
        """Get prefactor for a given string of operators in self.

        Parameters
        ----------
        i : int
            First site with non-identity operator.
        ops : list of str
            String of operators for which the prefactor is to be determined;
            the first entry is the name for the operator acting on site `i`,
            second entry on site `i` + 1, etc.

        Returns
        -------
        prefactor : float
            The prefactor obtained from ``trace(dagger(ops), H) / norm``,
            where ``norm = trace(dagger(ops), ops)``
        """
        ops = to_iterable(ops)
        IdL = self.get_IdL(i)
        IdR_final = self.get_IdR(i + len(ops) - 1)
        if IdL is None or IdR_final is None:
            return 0.
        contr = None
        for k, opname in enumerate(ops):
            j = i + k
            W = self.get_W(j)
            if contr is None:
                contr = W.take_slice(IdL, 'wL')
            else:
                proj = np.ones(contr.shape[0])
                IdL = self.get_IdL(j)
                IdR = self.get_IdR(j-1)
                if IdL is not None:
                    proj[IdL] = 0.
                if IdR is not None:
                    proj[IdR] = 0.
                contr.iscale_axis(proj, 0)
                contr = npc.tensordot(contr, W, axes=['wR', 'wL'])
            site = self.sites[j % len(self.sites)]
            op = site.get_op(opname)
            op_norm = npc.tensordot(op.conj(), op, axes=[['p', 'p*'], ['p*', 'p']])
            contr = npc.tensordot(op.conj(), contr, axes=[['p', 'p*'], ['p*', 'p']]) / op_norm
        contr = contr[IdR_final]
        return contr

    def to_TermList(self, op_basis,
                    start=None,
                    max_range=None,
                    cutoff=1.e-12,
                    ignore=['Id', 'JW']):
        """Obtain a `TermList` represented by self.

        This function is meant for debugging MPOs to make sure they have the terms one expects.
        Be aware of pitfalls with operator orthonormality, e.g. for fermions
        ``N = 0.5 * (Id + JW)`` might not appear as you expect due to `ignore`.


        Parameters
        ----------
        op_basis : (list of) list of str
            Local basis of operators in which to represent all terms of `self`,
            e.g. ``['Id', 'Sx', 'Sy', 'Sz']`` for spin-1/2 or ``['Id', 'JW', 'C', 'Cd']`` for
            fermions. Should be orthogonal with respect to the operator product
            ``<A|B> = tr(A^dagger B)``.
        start : (list of) int
            Extract terms starting on that/these sites, going to the right, i.e. the left-most
            index within each term is in `start`.
            If ``None``, take all terms starting in ``range(L)``, i.e. one MPS unit cell for
            infinite systems.
        cutoff : float
            Drop terms with prefactors (roughly) smaller than that.
            Stricktly speaking, it might also drop larger terms if the term has larger weight on
            the right (in the MPO) than on the left.
        ignore : list of str
            Filter terms to not contain these operator names when they're not the left/rightmost
            operators in a term.

        Returns
        -------
        term_list : :class:`~tenpy.networks.terms.TermList`
            The terms in `self` with left-most index in `start`.
        """
        if start is not None:
            start = to_iterable(start)
        else:
            start = range(self.L)
        L = self.L
        if max_range is None:
            max_range = 5 * L
            if self.max_range is not None:
                max_range = min(max_range, self.max_range)
        if isinstance(op_basis[0], str):
            op_basis = [op_basis]
        all_terms = []
        all_prefs = []
        for i in start:
            partial_L = [None] * self.get_W(i).get_leg('wL').ind_len
            if self.get_IdL(i) is None:
                continue
            partial_L[self.get_IdL(i)] = [([], 1.)]
            if self.finite:
                max_range = min(max_range, L - i)
            for k in range(max_range):
                j = i + k
                IdL = self.get_IdL(j)
                IdR = self.get_IdR(j)
                if IdR is None:
                    IdR = -1  # not equal to positive index
                site_j = self.sites[j % L]
                W = self.get_W(j)
                W = W.transpose(['wL', 'wR', 'p', 'p*'])
                op_basis_j = op_basis[j % len(op_basis)]
                partial_R = [None] * W.get_leg('wR').ind_len
                if k > 0 and IdL is not None:
                    partial_L[IdL] = None # drop terms not starting at `start`
                for opname in op_basis_j:
                    op = site_j.get_op(opname)
                    op_dagger = op.conj().transpose()
                    op_norm = npc.tensordot(op, op_dagger, axes=[['p', 'p*'], ['p*', 'p']])
                    op_W = npc.tensordot(W, op_dagger, axes=[['p', 'p*'], ['p*', 'p']])
                    op_W = op_W.to_ndarray() / op_norm
                    op_W[np.abs(op_W) < cutoff] = 0.
                    for x, y in zip(*np.nonzero(op_W)):
                        if partial_L[x] is None:
                            continue
                        pref_j = op_W[x,y]
                        if y == IdR:
                            # finish terms
                            for (term, pref) in partial_L[x]:
                                if abs(pref * pref_j) < cutoff:
                                    continue
                                all_terms.append(term + [(opname, j)])
                                all_prefs.append(pref * pref_j)
                        else:
                            if partial_R[y] is None:
                                partial_R[y] = []
                            new_partial = partial_R[y]
                            if k > 0 and opname in ignore:
                                for (term, pref) in partial_L[x]:
                                    new_partial.append((term, pref * pref_j))
                            else:
                                for (term, pref) in partial_L[x]:
                                    new_partial.append((term + [(opname, j)], pref * pref_j))
                partial_L = partial_R
                if all(t is None for t in partial_L):
                    break
        return TermList(all_terms, all_prefs)

    def dagger(self):
        """Return hermition conjugate copy of self."""
        # complex conjugate and transpose everything
        Ws = [w.conj().itranspose(['wL*', 'wR*', 'p', 'p*']) for w in self._W]
        # and now revert conjugation of the wL/wR legs
        # rename labels 'wL*' -> 'wL', 'wR*' -> 'wR'
        for w in Ws:
            w.ireplace_labels(['wL*', 'wR*'], ['wL', 'wR'])
        # flip charges and qconj back
        for i in range(self.L - 1):
            Ws[i].legs[1] = wR = Ws[i].legs[1].flip_charges_qconj()
            Ws[i + 1].legs[0] = wR.conj()
        Ws[-1].legs[1] = wR = Ws[-1].legs[1].flip_charges_qconj()
        if self.finite:
            Ws[0].legs[0] = Ws[0].legs[0].flip_charges_qconj()
        else:
            Ws[0].legs[0] = wR.conj()
        return MPO(self.sites, Ws, self.bc, self.IdL, self.IdR, self.max_range)

    def is_hermitian(self, eps=1.e-10, max_range=None):
        """Check if `self` is a hermitian MPO.

        Shorthand for ``self.is_equal(self.dagger(), eps, max_range)``.
        """
        return self.is_equal(self.dagger(), eps, max_range)

    def is_equal(self, other, eps=1.e-10, max_range=None):
        """Check if `self` and `other` represent the same MPO to precision `eps`.

        To compare them efficiently we view `self` and `other` as MPS and compare the overlaps
        ``abs(<self|self> + <other|other> - 2 Re(<self|other>)) < eps*(<self|self>+<other|other>)``

        Parameters
        ----------
        other : :class:`MPO`
            The MPO to compare to.
        eps : float
            Precision threshold what counts as zero.
        max_range : None | int
            Ignored for finite MPS; for finite MPS we consider only the terms contained in the
            sites with indices ``range(self.L + max_range)``.
            None defaults to :attr:`max_range` (or :attr:`L` in case this is infinite or None).

        Returns
        -------
        equal : bool
            Whether `self` equals `other` to the desired precision.
        """
        if self.finite:
            max_i = self.L
        else:
            if max_range is None:
                if self.max_range is None or self.max_range == np.inf:
                    max_range = self.L
                else:
                    max_range = self.max_range
            max_i = self.L + max_range

        def overlap(A, B):
            """<A|B> on sites 0 to max_i."""
            wA = A.get_W(0).take_slice([A.get_IdL(0)], ['wL']).conj()
            wB = B.get_W(0).take_slice([B.get_IdL(0)], ['wL'])
            trAdB = npc.tensordot(wA, wB, axes=[['p*', 'p'], ['p', 'p*']])  # wR* wR
            i = 0
            for i in range(1, max_i):
                trAdB = npc.tensordot(trAdB, A.get_W(i).conj(), axes=['wR*', 'wL*'])
                trAdB = npc.tensordot(trAdB,
                                      B.get_W(i),
                                      axes=[['wR', 'p*', 'p'], ['wL', 'p', 'p*']])
            trAdB = trAdB.itranspose(['wR*', 'wR'])[A.get_IdR(i), B.get_IdR(i)]
            return trAdB

        self_other = 2. * np.real(overlap(other, self))
        norms = overlap(self, self) + overlap(other, other)
        return abs(norms - self_other) < eps * abs(norms)

    def apply(self, psi, options):
        """Apply `self` to an MPS `psi` and compress `psi` in place.

        Options
        -------
        .. cfg:config :: ApplyMPO
            :include: VariationalApplyMPO, ZipUpApplyMPO

            compression_method : ``'SVD' | 'variational' | 'zip_up'``
                Mandatory.
                Selects the method to be used for compression.
                For the `SVD` compression, `trunc_params` is the only other option used.
            trunc_params : dict
                Truncation parameters as described in :cfg:config:`truncation`.


        Parameters
        ----------
        psi : :class:`~tenpy.networks.mps.MPS`
            The state to which `self` should be applied, in place.
        options : dict
            See above.
        """
        options = asConfig(options, "ApplyMPO")
        method = options['compression_method']
        trunc_params = options.subconfig('trunc_params')
        if method == 'SVD':
            self.apply_naively(psi)
            return psi.compress_svd(trunc_params)
        elif method == 'variational':
            from ..algorithms.mps_common import VariationalApplyMPO
            return VariationalApplyMPO(psi, self, options).run()
        elif method == 'zip_up':
            trunc_err = self.apply_zipup(psi, options)
            return trunc_err + psi.compress_svd(trunc_params)
        # TODO: zipup method infinite?
        raise ValueError("Unknown compression method: " + repr(method))

    def apply_naively(self, psi):
        """Applies an MPO to an MPS (in place) naively, without compression.

        This function simply contracts the `W` tensors of the MPO to the `B` tensors of the
        MPS, resulting in an MPS with bond dimension `self.chi * psi.chi`.

        .. warning ::
            This function sets only a wild *guess* for the new singular values.
            You should either compress the MPS or at least call
            :meth:`~tenpy.networks.mps.MPS.canonical_form`.
            If you use :meth:`apply` instead, this will be done automatically.

        Parameters
        ----------
        psi : :class:`~tenpy.networks.mps.MPS`
            The MPS to which `self` should be applied. Modified in place!
        """
        bc = psi.bc
        if bc != self.bc:
            raise ValueError("Boundary conditions of MPS and MPO are not the same")
        if psi.L != self.L:
            raise ValueError("Length of MPS and MPO not the same")
        for i in range(psi.L):
            B = npc.tensordot(psi.get_B(i, 'B'), self.get_W(i), axes=('p', 'p*'))
            if i == 0 and bc == 'finite':
                B = B.take_slice(self.get_IdL(i), 'wL')
                B = B.combine_legs(['wR', 'vR'], qconj=[-1])
                B.ireplace_labels(['(wR.vR)'], ['vR'])
                B.legs[B.get_leg_index('vR')] = B.get_leg('vR').to_LegCharge()
            elif i == psi.L - 1 and bc == 'finite':
                B = B.take_slice(self.get_IdR(i), 'wR')
                B = B.combine_legs(['wL', 'vL'], qconj=[1])
                B.ireplace_labels(['(wL.vL)'], ['vL'])
                B.legs[B.get_leg_index('vL')] = B.get_leg('vL').to_LegCharge()
            else:
                B = B.combine_legs([['wL', 'vL'], ['wR', 'vR']], qconj=[+1, -1])
                B.ireplace_labels(['(wL.vL)', '(wR.vR)'], ['vL', 'vR'])
                B.legs[B.get_leg_index('vL')] = B.get_leg('vL').to_LegCharge()
                B.legs[B.get_leg_index('vR')] = B.get_leg('vR').to_LegCharge()
            psi.set_B(i, B, 'B')

        if bc == 'infinite':
            # calculate (rather arbitrary) guess for S[0] (no we don't like it either)
            weight = np.ones(self.get_W(0).shape[self.get_W(0).get_leg_index('wL')]) * 0.05
            weight[self.get_IdL(0)] = 1
            weight = weight / np.linalg.norm(weight)
            S0 = np.kron(weight, psi.get_SL(0))  # order dictated by '(wL,vL)'
        else:
            S0 = np.ones(psi.get_B(0, None).get_leg('vL').ind_len)
        psi.set_SL(0, S0)
        for i in range(psi.L):
            psi.set_SR(i, np.ones(psi.get_B(i, None).get_leg('vR').ind_len))

    def apply_zipup(self, psi, options):
        """Applies an MPO to an MPS (in place) with the zip-up method.

        Described in Ref. :cite:`stoudenmire2010`.

        The 'W' tensors are contracted to the 'B' tensors with intermediate SVD
        compressions, truncated to bond dimensions `chi_max * m_temp`.

        .. warning ::
            The MPS afterwards is only approximately in canonical form
            (under the assumption that self is close to unity).
            You should either compress the MPS or at least call
            :meth:`~tenpy.networks.mps.MPS.canonical_form`.
            If you use :meth:`apply` instead, this will be done automatically.

        Parameters
        ----------
        psi : :class:`~tenpy.networks.mps.MPS`
            The MPS to which `self` should be applied. Modified in place!
        trunc_params : dict
            Truncation parameters as described in :cfg:config:`truncation`.


        Options
        -------
        .. cfg:config :: ZipUpApplyMPO

            trunc_params : dict
                Truncation parameters as described in :cfg:config:`truncation`.
            m_temp: int
                bond dimension will be truncated to `m_temp * chi_max`
            trunc_weight: float
                reduces cut for Schmidt values to `trunc_weight * svd_min`
        """
        options = asConfig(options, "zip_up")
        m_temp = options.get('m_temp', 2)
        trunc_weight = options.get('trunc_weight', 1.)
        trunc_params = options.subconfig('trunc_params')
        relax_trunc = trunc_params.copy()  # relaxed truncation criteria
        relax_trunc['chi_max'] *= m_temp
        if 'svd_min' in relax_trunc.keys():
            relax_trunc['svd_min'] *= trunc_weight
        trunc_err = TruncationError()
        bc = psi.bc
        if bc != self.bc:
            raise ValueError("Boundary conditions of MPS and MPO are not the same")
        if psi.L != self.L:
            raise ValueError("Length of MPS and MPO not the same")
        if bc != 'finite':
            raise ValueError("Only finite boundary conditions implemented")
        for i in range(psi.L):
            B = npc.tensordot(psi.get_B(i, 'B'), self.get_W(i), axes=('p', 'p*'))
            if i == 0 and bc == 'finite':
                B = B.take_slice(self.get_IdL(i), 'wL')
                B = B.combine_legs([['vL', 'p'], ['wR', 'vR']], qconj=[+1, -1])
                U, S, VH, err, norm_new = svd_theta(B, relax_trunc)
                trunc_err += err
                psi.norm *= norm_new
                U = U.split_legs()
                VH = VH.split_legs()
                VH.iscale_axis(S, 'vL')
                psi.set_SR(i, S)
                psi.set_B(i, U, 'A')
            elif i == psi.L - 1 and bc == 'finite':
                B = npc.tensordot(VH, B, axes=(['wR', 'vR'], ['wL', 'vL']))
                B = B.take_slice(self.get_IdR(i), 'wR')
                B = B.combine_legs(['vL', 'p'], qconj=[-1])
                U, S, VH, err, norm_new = svd_theta(B, relax_trunc)
                trunc_err += err
                psi.norm *= norm_new
                U = U.split_legs()
                psi.set_SR(i, S)
                psi.set_B(i, U, 'A')
            else:
                B = npc.tensordot(VH, B, axes=(['wR', 'vR'], ['wL', 'vL']))
                B = B.combine_legs([['vL', 'p'], ['wR', 'vR']], qconj=[1, -1])
                U, S, VH, err, norm_new = svd_theta(B, relax_trunc)
                trunc_err += err
                psi.norm *= norm_new
                U = U.split_legs()
                VH = VH.split_legs()
                VH.iscale_axis(S, 'vL')
                psi.set_SR(i, S)
                psi.set_B(i, U, 'A')

        return trunc_err

    def get_grouped_mpo(self, blocklen):
        """group each `blocklen` subsequent tensors and  return result as a new MPO.

        .. deprecated :: 0.5.0
            Make a copy and use :meth:`group_sites` instead.
        """
        msg = "Use functions from `tenpy.algorithms.exact_diag.ExactDiag.from_H_mpo` instead"
        warnings.warn(msg, FutureWarning, 2)
        from copy import deepcopy
        groupedMPO = deepcopy(self)
        groupedMPO.group_sites(n=blocklen)
        return (groupedMPO)

    def get_full_hamiltonian(self, maxsize=1e6):
        """extract the full Hamiltonian as a ``d**L``x``d**L`` matrix.

        .. deprecated :: 0.5.0
            Use :meth:`tenpy.algorithms.exact_diag.ExactDiag.from_H_mpo` instead.
        """
        msg = "Use functions from `tenpy.algorithms.exact_diag.ExactDiag.from_H_mpo` instead"
        warnings.warn(msg, FutureWarning, 2)
        if (self.dim[0]**(2 * self.L) > maxsize):
            print('Matrix dimension exceeds maxsize')
            return np.zeros(1)
        singlesitempo = self.get_grouped_mpo(self.L)
        # Note: the trace works only for 'finite' boundary conditions
        # where the legs are trivial - otherwise it would give 0 or even raise an error!
        return npc.trace(singlesitempo.get_W(0), axes=[['wL'], ['wR']])

    def _to_valid_index(self, i, bond=False):
        """Make sure `i` is a valid index (depending on `self.bc`)."""
        if not self.finite:
            return i % self.L
        if i < 0:
            i += self.L
        if i >= self.L + int(bond) or i < 0:
            raise KeyError("i = {0:d} out of bounds for finite MPO".format(i))
        return i

    @staticmethod
    def _get_Id(Id, L):
        """parse the IdL or IdR argument of __init__"""
        if Id is None:
            return [None] * (L + 1)
        try:
            Id = list(Id)
        except TypeError:
            return [Id] * (L + 1)
        if len(Id) != L + 1:
            raise ValueError("expected list with L+1={0:d} entries".format(L + 1))
        return Id

    def __add__(self, other):
        """Return an MPO representing `self + other`.

        Requires both `self` and `other` to be in standard sum form with `IdL` and `IdR` being set.

        This is a naive, block-wise addition without any compression!

        Parameters
        ----------
        other : :class:`MPO`
            MPO to be added to `self`.

        Returns
        -------
        sum_mpo : :class:`MPO`
            The sum `self + other`.
        """
        L = self.L
        assert self.bc == other.bc
        assert other.L == L

        ps = [self._get_block_projections(i) for i in range(L + 1)]
        po = [other._get_block_projections(i) for i in range(L + 1)]

        def block(of, l, r):
            block_, pl, pr = of
            l = pl[l]
            r = pr[r]
            if l is None or r is None:
                return None
            # else
            return block_[l, r]

        # l/r = left/rigth,  s/o = self/other
        Ws = []
        IdL = [None] * (L + 1)
        IdL[0] = 0
        IdR = [None] * (L + 1)
        IdR[-1] = -1
        for i in range(L):
            ws = self._W[i].itranspose(['wL', 'wR', 'p', 'p*'])
            wo = other._W[i].itranspose(['wL', 'wR', 'p', 'p*'])
            s = (ws, ps[i], ps[i + 1])
            o = (wo, po[i], po[i + 1])
            onsite = add_with_None_0(block(s, 0, 2), block(o, 0, 2))

            w_grid = [
                [block(s, 0, 0), block(s, 0, 1), block(o, 0, 1), onsite        ],
                [None,           block(s, 1, 1), None,           block(s, 1, 2)],
                [None,           None,           block(o, 1, 1), block(o, 1, 2)],
                [None,           None,           None,           block(s, 2, 2)]
            ]  # yapf: disable
            w_grid = np.array(w_grid, dtype=object)
            if w_grid[0, 0] is None:
                w_grid[0, 0] = block(o, 0, 0)
            if w_grid[0, 0] is not None:
                IdL[i + 1] = 0
            if w_grid[-1, -1] is None:
                w_grid[-1, -1] = block(o, 2, 2)
            if w_grid[-1, -1] is not None:
                IdR[i] = -1
            # now drop rows and columns which are completely zero
            w_is_None = np.array([[(w is None) for w in w_row] for w_row in w_grid], dtype=bool)
            w_grid = w_grid[np.logical_not(np.all(w_is_None, 1)), :]
            w_grid = w_grid[:, np.logical_not(np.all(w_is_None, 0))]
            Ws.append(npc.grid_concat(w_grid, [0, 1]))
        if self.max_range is not None and other.max_range is not None:
            max_range = max(self.max_range, other.max_range)
        else:
            max_range = None
        return MPO(self.sites, Ws, self.bc, IdL, IdR, max_range)

    def _get_block_projections(self, i):
        """projecteions onto (IdL, other, IdR) on bond `i` in range(0, L+1)"""
        if self.finite:  # allows i = L for finite bc
            if i < self.L:
                length = self._W[i].get_leg('wL').ind_len
            else:
                assert i == self.L
                length = self._W[i - 1].get_leg('wR').ind_len
        else:
            i = i % self.L
            length = self._W[i].get_leg('wL').ind_len
        IdL = self.IdL[i]
        IdR = self.IdR[i]
        proj_other = np.ones(length, np.bool_)
        if IdL is None:
            proj_IdL = None
        else:
            proj_IdL = np.zeros(length, np.bool_)
            proj_IdL[IdL] = True
            proj_other[IdL] = False
        if IdR is None:
            proj_IdR = None
        else:
            proj_IdR = np.zeros(length, np.bool_)
            proj_IdR[IdR] = True
            proj_other[IdR] = False
            assert IdR != IdL
        if length == int(IdL is not None) + int(IdR is not None):
            proj_other = None
        return (proj_IdL, proj_other, proj_IdR)


def make_W_II(t, A, B, C, D):
    r"""W_II approx to exp(t H) from MPO parts (A, B, C, D).

    Get the W_II approximation of :cite:`zaletel2015`.

    In the paper, we have two formal parameter "phi_{r/c}" which satisfies
    :math:`\phi_r^2 = phi_c^2 = 0`.  To implement this, we temporarily extend the virtual Hilbert
    space with two hard-core bosons "br, bl". The components of Eqn (11) can be computed for each
    index of the virtual row/column independently
    The matrix exponential is done in the hard-core extended Hilbert space

    Parameters
    ----------
    t : float
        The time step per application of the propagator.
        Should be imaginary for real time evolution!
    A, B, C, D :  :class:`numpy.ndarray`
        Blocks of the MPO tensor to be exponentiated, as defined in :cite:`zaletel2015`.
        Legs ``'wL', 'wR', 'p', 'p*'``; legs projected to a single IdL/IdR can be dropped.
    """
    tC = np.sqrt(np.abs(t))  #spread time step across B, C
    tB = t / tC
    d = D.shape[0]

    #The virtual size of W is  (1+Nr, 1+Nc)
    Nr = A.shape[0]
    Nc = A.shape[1]
    W = np.zeros((1 + Nr, 1 + Nc, d, d), dtype=np.result_type(D, t))

    Id_ = np.array([[1, 0], [0, 1]])  #2x2 operators in a hard-core boson space
    b = np.array([[0, 0], [1, 0]])

    Id = np.kron(Id_, Id_)  #4x4 operators in the 2x hard core boson space
    Br = np.kron(b, Id_)
    Bc = np.kron(Id_, b)
    Brc = np.kron(b, b)
    for r in range(Nr):  #double loop over row / column of A
        for c in range(Nc):
            #Select relevent part of virtual space and extend by hardcore bosons
            h = np.kron(Brc, A[r, c, :, :]) + np.kron(Br, tB * B[r, :, :]) + np.kron(
                Bc, tC * C[c, :, :]) + t * np.kron(Id, D)
            w = expm(h)  #Exponentiate in the extended Hilbert space
            w = w.reshape((2, 2, d, 2, 2, d))
            w = w[:, :, :, 0, 0, :]
            W[1 + r, 1 + c, :, :] = w[1, 1]  # extracts relevant parts according to Eqn 11
            if c == 0:
                W[1 + r, 0] = w[1, 0]
            if r == 0:
                W[0, 1 + c] = w[0, 1]
                if c == 0:
                    W[0, 0] = w[0, 0]
        if Nc == 0:  #technically only need one boson
            h = np.kron(Br, tB * B[r, :, :]) + t * np.kron(Id, D)
            w = expm(h)
            w = w.reshape((2, 2, d, 2, 2, d))
            w = w[:, :, :, 0, 0, :]
            W[1 + r, 0] = w[1, 0]
            if r == 0:
                W[0, 0] = w[0, 0]
    if Nr == 0:
        for c in range(Nc):
            h = np.kron(Bc, tC * C[c, :, :]) + t * np.kron(Id, D)
            w = expm(h)
            w = w.reshape((2, 2, d, 2, 2, d))
            w = w[:, :, :, 0, 0, :]
            W[0, 1 + c] = w[0, 1]
            if c == 0:
                W[0, 0] = w[0, 0]
        if Nc == 0:
            W = expm(t * D).reshape([1, 1, d, d])
    return W


class MPOGraph:
    """Representation of an MPO by a graph, based on a 'finite state machine'.

    This representation is used for building H_MPO from the interactions.
    The idea is to view the MPO as a kind of 'finite state machine'.
    The **states** or **keys** of this finite state machine life on the MPO bonds *between* the
    `Ws`. They label the indices of the virtul bonds of the MPOs, i.e., the indices on legs
    ``wL`` and ``wR``. They can be anything hash-able like a ``str``, ``int`` or a tuple of them.

    The **edges** of the graph are the entries ``W[keyL, keyR]``, which itself are onsite operators
    on the local Hilbert space. The indices `keyL` and `keyR` correspond to the legs ``'wL', 'wR'``
    of the MPO. The entry ``W[keyL, keyR]`` connects the state ``keyL`` on bond ``(i-1, i)``
    with the state ``keyR`` on bond ``(i, i+1)``.

    The keys ``'IdR'`` (for 'idenity left') and ``'IdR'`` (for 'identity right') are reserved to
    represent only ``'Id'`` (=identity) operators to the left and right of the bond, respectively.

    .. todo ::
        might be useful to add a "cleanup" function which removes operators cancelling each other
        and/or unused states. Or better use a 'compress' of the MPO?

    Parameters
    ----------
    sites : list of :class:`~tenpy.models.lattice.Site`
        Local sites of the Hilbert space.
    bc : {'finite', 'infinite'}
        MPO boundary conditions.
    max_range : int | np.inf | None
        Maximum range of hopping/interactions (in unit of sites) of the MPO. ``None`` for unknown.

    Attributes
    ----------
    sites : list of :class:`~tenpy.models.lattice.Site`
        Defines the local Hilbert space for each site.
    chinfo : :class:`~tenpy.linalg.np_conserved.ChargeInfo`
        The nature of the charge.
    bc : {'finite', 'infinite'}
        MPO boundary conditions.
    max_range : int | np.inf | None
        Maximum range of hopping/interactions (in unit of sites) of the MPO. ``None`` for unknown.
    states : list of set of keys
        ``states[i]`` gives the possible keys at the virtual bond ``(i-1, i)`` of the MPO.
        `L+1` enries.
    graph : list of dict of dict of list of tuples
        For each site `i` a dictionary ``{keyL: {keyR: [(opname, strength)]}}`` with
        ``keyL in states[i]`` and ``keyR in states[i+1]``.
    _grid_legs : None | list of LegCharge
        The charges for the MPO
    """
    def __init__(self, sites, bc='finite', max_range=None):
        self.sites = list(sites)
        self.chinfo = self.sites[0].leg.chinfo
        self.bc = bc
        self.max_range = max_range
        # empty graph
        self.states = [set() for _ in range(self.L + 1)]
        self.graph = [{} for _ in range(self.L)]
        self._ordered_states = None
        self.test_sanity()

    @classmethod
    def from_terms(cls, terms, sites, bc, insert_all_id=True):
        """Initialize an :class:`MPOGraph` from OnsiteTerms and CouplingTerms.

        Parameters
        ----------
        terms : iterable of ``tenpy.networks.terms.*Terms`` classes
            Entries can be :class:`~tenpy.networks.terms.OnsiteTerms`,
            :class:`~tenpy.networks.terms.CouplingTerms`,
            :class:`~tenpy.networks.terms.MultiCouplingTerms` or
            :class:`~tenpy.networks.terms.ExponentialCouplingTerms`.
            All the entries get added to the new :class:`MPOGraph`.
        sites : list of :class:`~tenpy.networks.site.Site`
            Local sites of the Hilbert space.
        bc : ``'finite' | 'infinite'``
            MPO boundary conditions.
        insert_all_id : bool
            Whether to insert identities such that `IdL` and `IdR` are defined on each bond.
            See :meth:`add_missing_IdL_IdR`.

        Returns
        -------
        graph : :class:`MPOGraph`
            Initialized with the given terms.

        See also
        --------
        from_term_list :
            equivalent for representation by :class:`~tenpy.networks.terms.TermList`.
        """
        graph = cls(sites, bc, 0)
        for term in terms:
            term.add_to_graph(graph)
            # add_to_graph increases `max_range` as necessary
        graph.add_missing_IdL_IdR(insert_all_id)
        return graph

    @classmethod
    def from_term_list(cls, term_list, sites, bc, insert_all_id=True):
        """Initialize from a list of operator terms and prefactors.

        Parameters
        ----------
        term_list : :class:`~tenpy.networks.mps.TermList`
            Terms to be added to the MPOGraph.
        sites : list of :class:`~tenpy.networks.site.Site`
            Local sites of the Hilbert space.
        bc : ``'finite' | 'infinite'``
            MPO boundary conditions.
        insert_all_id : bool
            Whether to insert identities such that `IdL` and `IdR` are defined on each bond.
            See :meth:`add_missing_IdL_IdR`.

        Returns
        -------
        graph : :class:`MPOGraph`
            Initialized with the given terms.

        See also
        --------
        from_terms : equivalent for other representation of terms.
        """
        ot_ct = term_list.to_OnsiteTerms_CouplingTerms(sites)
        return cls.from_terms(ot_ct, sites, bc, insert_all_id)

    def test_sanity(self):
        """Sanity check, raises ValueErrors, if something is wrong."""
        assert len(self.graph) == self.L
        assert len(self.states) == self.L + 1
        if self.bc not in MPO._valid_bc:
            raise ValueError("invalid MPO boundary conditions: " + repr(self.bc))
        for i, site in enumerate(self.sites):
            if site.leg.chinfo != self.chinfo:
                raise ValueError("invalid ChargeInfo for site {i:d}".format(i=i))
            stL, stR = self.states[i:i + 2]
            # check graph
            gr = self.graph[i]
            for keyL in gr:
                assert keyL in stL
                for keyR in gr[keyL]:
                    assert keyR in stR
                    for opname, strength in gr[keyL][keyR]:
                        assert site.valid_opname(opname)
        # done

    @property
    def L(self):
        """Number of physical sites; for infinite boundaries the length of the unit cell."""
        return len(self.sites)

    def add(self, i, keyL, keyR, opname, strength, check_op=True, skip_existing=False):
        """Insert an edge into the graph.

        Parameters
        ----------
        i : int
            Site index at which the edge of the graph is to be inserted.
        keyL : hashable
            The state at bond (i-1, i) to connect from.
        keyR : hashable
            The state at bond (i, i+1) to connect to.
        opname : str
            Name of the operator.
        strength : str
            Prefactor of the operator to be inserted.
        check_op : bool
            Whether to check that 'opname' exists on the given `site`.
        skip_existing : bool
            If ``True``, skip adding the graph node if it exists (with same keys and `opname`).
        """
        i = i % self.L
        if check_op:
            if not self.sites[i].valid_opname(opname):
                raise ValueError("operator {0!r} not existent on site {1:d}".format(opname, i))
        G = self.graph[i]
        if keyL not in self.states[i]:
            self.states[i].add(keyL)
        if keyR not in self.states[i + 1]:
            self.states[i + 1].add(keyR)
        D = G.setdefault(keyL, {})
        if keyR not in D:
            D[keyR] = [(opname, strength)]
        else:
            entry = D[keyR]
            if not skip_existing or not any([op == opname for op, _ in entry]):
                entry.append((opname, strength))

    def add_string_left_to_right(self, i, j, key, opname='Id', check_op=True, skip_existing=True):
        r"""Insert a bunch of edges for an 'operator string' into the graph.

        Terms like :math:`S^z_i S^z_j` actually stand for
        :math:`S^z_i \otimes \prod_{i < k < j} \mathbb{1}_k \otimes S^z_j`.
        This function adds the :math:`\mathbb{1}` terms to the graph.

        Parameters
        ----------
        i, j: int
            An edge is inserted on all sites between `i` and `j`, `i < j`.
            `j` can be larger than :attr:`L`, in which case the operators are supposed to act on
            different MPS unit cells.
        key: tuple
            The key at bond (i+1, i) to connect from.
        opname : str
            Name of the operator to be used for the string.
            Useful for the Jordan-Wigner transformation to fermions.
        skip_existing : bool
            Whether existing graph nodes should be skipped.

        Returns
        -------
        key_i : tuple
            The `key` on the right of site i we connected to.
        """
        if j <= i:
            raise ValueError("j <= i not allowed")
        keyL = keyR = key
        for k in range(i + 1, j):
            if (k - i) % self.L == 0:
                # necessary to extend key because keyL is already in use at this bond
                keyR = keyL + (k, opname, opname)  # same structure as for other standard keys
                # (i, op_i, op_str_right_of_i) e.g. in MultiCouplingTerms.add_to_graph
            k = k % self.L
            if not self.has_edge(k, keyL, keyR):
                self.add(k, keyL, keyR, opname, 1., check_op=check_op, skip_existing=skip_existing)
            keyL = keyR
        return keyL

    def add_string_right_to_left(self, j, i, key, opname='Id', check_op=True, skip_existing=True):
        r"""Insert a bunch of edges for an 'operator string' into the graph.

        Similar as :meth:`add_string_left_to_right`, but in the other direction.

        Parameters
        ----------
        j, i: int
            An edge is inserted on all sites between `i` and `j`, `i < j`.
            Note the switched argument order compared to :meth:`add_string_left_to_right`.
        key: tuple
            The key at bond (j-1, j) to connect from.
        opname : str
            Name of the operator to be used for the string.
            Useful for the Jordan-Wigner transformation to fermions.
        skip_existing : bool
            Whether existing graph nodes should be skipped.

        Returns
        -------
        key_i : hashable
            The `key` on the right of site i we connected to.
        """
        if j <= i:
            raise ValueError("j <= i not allowed")
        keyL = keyR = key
        for k in range(j - 1, i, -1):
            if (j - k) % self.L == 0:
                # necessary to extend key because keyR is already in use at this bond
                keyL = keyR + (k, opname, opname)
            k = k % self.L
            if not self.has_edge(k, keyL, keyR):
                self.add(k, keyL, keyR, opname, 1., check_op=check_op, skip_existing=skip_existing)
            keyR = keyL
        return keyR

    def add_missing_IdL_IdR(self, insert_all_id=True):
        """Add missing identity ('Id') edges connecting ``'IdL'->'IdL' and ``'IdR'->'IdR'``.

        This function should be called *after* all other operators have been inserted.

        Parameters
        ----------
        insert_all_id : bool
            If ``True``, insert 'Id' edges on *all* bonds.
            If ``False`` and boundary conditions are finite, only insert
            ``'IdL'->'IdL'`` to the left of the rightmost existing 'IdL' and
            ``'IdR'->'IdR'`` to the right of the leftmost existing 'IdR'.
            The latter avoid "dead ends" in the MPO, but some functions (like `make_WI`) expect
            'IdL'/'IdR' to exist on all bonds.
        """
        if self.bc == 'infinite' or insert_all_id:
            max_IdL = self.L  # add identities for all sites
            min_IdR = 0
        else:
            max_IdL = max([0] + [i for i, s in enumerate(self.states[:-1]) if 'IdL' in s])
            min_IdR = min([self.L] + [i for i, s in enumerate(self.states[:-1]) if 'IdR' in s])
        for k in range(0, max_IdL):
            if not self.has_edge(k, 'IdL', 'IdL'):
                self.add(k, 'IdL', 'IdL', 'Id', 1.)
        for k in range(min_IdR, self.L):
            if not self.has_edge(k, 'IdR', 'IdR'):
                self.add(k, 'IdR', 'IdR', 'Id', 1.)
        # done

    def has_edge(self, i, keyL, keyR):
        """True if there is an edge from `keyL` on bond (i-1, i) to `keyR` on bond (i, i+1)."""
        return keyR in self.graph[i].get(keyL, [])

    def build_MPO(self, Ws_qtotal=None):
        """Build the MPO represented by the graph (`self`).

        Parameters
        ----------
        Ws_qtotal : None | (list of) charges
            The `qtotal` for each of the Ws to be generated, default (``None``) means 0 charge.
            A single qtotal holds for each site.

        Returns
        -------
        mpo : :class:`MPO`
            the MPO which self represents.
        """
        self.test_sanity()
        # pre-work: generate the grid
        self._set_ordered_states()
        grids = self._build_grids()
        IdL = [s.get('IdL', None) for s in self._ordered_states]
        IdR = [s.get('IdR', None) for s in self._ordered_states]
        legs, Ws_qtotal = self._calc_legcharges(Ws_qtotal)
        H = MPO.from_grids(self.sites, grids, self.bc, IdL, IdR, Ws_qtotal, legs, self.max_range)
        return H

    def __repr__(self):
        return "<MPOGraph L={L:d}>".format(L=self.L)

    def __str__(self):
        """string showing the graph for debug output."""
        res = []
        for i in range(self.L):
            G = self.graph[i]
            strs = []
            for keyL in self.states[i]:
                s = [repr(keyL)]
                s.append("-" * len(s[-1]))
                D = G.get(keyL, [])
                for keyR in D:
                    s.append(repr(keyR) + ":")
                    for optuple in D[keyR]:
                        s.append("  " + repr(optuple))
                strs.append("\n".join(s))
            res.append(vert_join(strs, delim='|'))
            res.append('')
        # & states on last MPO bond
        res.append(vert_join([repr(keyR) for keyR in self.states[-1]], delim=' |'))
        return '\n'.join(res)

    def _set_ordered_states(self):
        """Define an ordering of the 'states' on each MPO bond.

        Set ``self._ordered_states`` to a list of dictionaries ``{state: index}``.
        """
        res = self._ordered_states = []
        for s in self.states:
            d = {}
            for i, key in enumerate(sorted(s, key=_mpo_graph_state_order)):
                d[key] = i
            res.append(d)

    def _build_grids(self):
        """translate the graph dictionaries into grids for the `Ws`."""
        states = self._ordered_states
        assert (states is not None)  # make sure that _set_ordered_states was called
        grids = []
        for i in range(self.L):
            stL, stR = states[i:i + 2]
            graph = self.graph[i]  # ``{keyL: {keyR: [(opname, strength)]}}``
            grid = [None] * len(stL)
            for keyL, a in stL.items():
                row = [None] * len(stR)
                for keyR, lst in graph[keyL].items():
                    b = stR[keyR]
                    row[b] = lst
                grid[a] = row
            grids.append(grid)
        return grids

    def _calc_legcharges(self, Ws_qtotal):
        """Obtain charges for the virtual legs of the MPO.

        Should only be called after :meth:`_set_ordered_states`.

        Parameters
        ----------
        Ws_qtotal : None | (list of) charges
            The `qtotal` for each of the Ws to be generated, default (``None``) means 0 charge.
            A single qtotal holds for each site.

        Returns
        -------
        legs : list of :class:`~tenpy.linalg.charge.LegCharge`
            LegCharges to be used on each bond, `L+1` entries.
            Entry `i` contains the 'wL' leg of `W[i]`,
            entry `i+1` needs to be conjugated to be used as `wR` leg of `W[i]`.
        Ws_qtotal :  list of qtotal
            Same as argument, but parsed to a list of L charges defaulting to zeros.
        """
        L = self.L
        states = self._ordered_states
        sites = self.sites
        infinite = (self.bc == 'infinite')
        chinfo = self.chinfo

        if Ws_qtotal is None:
            Ws_qtotal = [chinfo.make_valid()] * L
        else:
            Ws_qtotal = chinfo.make_valid(Ws_qtotal)
            if Ws_qtotal.ndim == 1:
                Ws_qtotal = [Ws_qtotal] * L

        charges = [[None] * len(st) for st in states]
        charges[0][states[0]['IdL']] = chinfo.make_valid(None)  # default charge = 0.
        if infinite:
            charges[-1] = charges[0]  # bond is identical

        def travel_q_LR(i, keyL):
            """Transport charges from left to right through the MPO graph.

            Inspect graph edges on site `i` starting on the left with `keyL` and add charges
            for all connections to the right.
            Originally we recursively transported charges from there, but now this is done
            iteratively to avoid the maximum recursion limit in python for large systems.
            """
            stack = []
            stack.append((i, keyL))
            while len(stack):
                i, keyL = stack.pop(-1)  # We are replacing system stack with one of our own
                l = states[i][keyL]
                site = sites[i]
                st_r = states[i + 1]
                ch_r = charges[i + 1]
                # charge rule: q_left - q_right + op_qtotal = Ws_qtotal
                qL_Wq = charges[i][l] - Ws_qtotal[i]  # q_left - Ws_qtotal
                edges = self.graph[i][keyL]
                edge_stack = []
                for keyR, ops in edges.items():
                    r = st_r[keyR]
                    qR = ch_r[r]
                    if qR is None:
                        op_qtotal = site.get_op(ops[0][0]).qtotal
                        ch_r[r] = qL_Wq + op_qtotal  # solve chargerule for q_right
                        if infinite or i + 1 < L:
                            edge_stack.append(((i + 1) % L, keyR))
                stack = edge_stack + stack

        travel_q_LR(0, 'IdL')

        # now we can still have unknown edges in the case of "dead ends" in the MPO graph.

        def travel_q_RL(i, keyL):
            """Transport charges from the right to left through the MPO graph.

            Inspect graph edges on site `i` starting on the left with 'keyL', where
            the charge needs to be determined. If one of them has a charge defined on the right,
            use it to determine the charge for keyL and return True.
            If none of them has the charge defined, return False.
            """
            l = states[i][keyL]
            site = sites[i]
            st_r = states[i + 1]
            ch_r = charges[i + 1]
            # charge rule: q_left - q_right + op_qtotal = Ws_qtotal
            Wq = Ws_qtotal[i]  # q_left - Ws_qtotal
            edges = self.graph[i][keyL]
            for keyR, ops in edges.items():
                r = st_r[keyR]
                qR = ch_r[r]
                if qR is not None:
                    op_qtotal = site.get_op(ops[0][0]).qtotal
                    charges[i][l] = Wq + qR - op_qtotal  # solve chargerule for q_left
                    break
            else:  # no break
                return False
            return True

        if not infinite and any([ch is None for ch in charges[-1]]):
            raise ValueError("can't determine all charges on the very right leg of the MPO!")

        max_checks = 1000  # Hard-coded since for a properly set-up MPO graph, this loop will
        # terminate after one iteration
        for _ in range(max_checks):
            repeat = False
            for i in reversed(range(L)):
                ch = charges[i]
                for keyL, l in states[i].items():
                    if ch[l] is None:
                        if not travel_q_RL(i, keyL):
                            repeat = True  # couldn't find it out.
            if not repeat:
                break
        else:  # no break
            raise ValueError("MPOGraph with dead ends: can't determine charges")
        # have all charges determined
        # convert to LegCharges
        legs = []
        for ch in charges:
            ch = chinfo.make_valid(ch)
            leg = npc.LegCharge.from_qflat(chinfo, ch, qconj=+1)
            legs.append(leg)
        if infinite:
            legs[-1] = legs[0]  # identical charges
        return legs, Ws_qtotal


class MPOEnvironment(MPSEnvironment):
    """Stores partial contractions of :math:`<bra|H|ket>` for an MPO `H`.

    The network for a contraction :math:`<bra|H|ket>` of an MPO `H` between two MPS looks like::

        |     .------>-M[0]-->-M[1]-->-M[2]-->- ...  ->--.
        |     |        |       |       |                 |
        |     |        ^       ^       ^                 |
        |     |        |       |       |                 |
        |     LP[0] ->-W[0]-->-W[1]-->-W[2]-->- ...  ->- RP[-1]
        |     |        |       |       |                 |
        |     |        ^       ^       ^                 |
        |     |        |       |       |                 |
        |     .------<-N[0]*-<-N[1]*-<-N[2]*-<- ...  -<--.

    We use the following label convention (where arrows indicate `qconj`)::

        |    .-->- vR           vL ->-.
        |    |                        |
        |    LP->- wR           wL ->-RP
        |    |                        |
        |    .--<- vR*         vL* -<-.

    To avoid recalculations of the whole network e.g. in the DMRG sweeps,
    we store the contractions up to some site index in this class.
    For ``bc='finite','segment'``, the very left and right part ``LP[0]`` and
    ``RP[-1]`` are trivial and don't change in the DMRG algorithm,
    but for iDMRG (``bc='infinite'``) they are also updated
    (by inserting another unit cell to the left/right).

    The MPS `bra` and `ket` have to be in canonical form.
    All the environments are constructed without the singular values on the open bond.
    In other words, we contract left-canonical `A` to the left parts `LP`
    and right-canonical `B` to the right parts `RP`.


    Parameters
    ----------
    bra : :class:`~tenpy.networks.mps.MPS`
        The MPS to project on. Should be given in usual 'ket' form;
        we call `conj()` on the matrices directly.
    H : :class:`~tenpy.networks.mpo.MPO`
        The MPO sandwiched between `bra` and `ket`.
        Should have 'IdL' and 'IdR' set on the first and last bond.
    ket : :class:`~tenpy.networks.mpo.MPS`
        The MPS on which `H` acts. May be identical with `bra`.
    **init_env_data :
        Further keyword arguments with initializaiton data, as returned by
        :meth:`get_initialization_data`.
        See :meth:`init_first_LP_last_RP` for details on these parameters.

    Attributes
    ----------
    H : :class:`~tenpy.networks.mpo.MPO`
        The MPO sandwiched between `bra` and `ket`.
    """
    def __init__(self, bra, H, ket, cache=None, **init_env_data):
        self.H = H
        super().__init__(bra, ket, cache, **init_env_data)
        self.dtype = np.find_common_type([bra.dtype, ket.dtype, H.dtype], [])

    def init_first_LP_last_RP(self,
                              init_LP=None,
                              init_RP=None,
                              age_LP=0,
                              age_RP=0,
                              start_env_sites=None):
        """(Re)initialize first LP and last RP from the given data.

        If `init_LP` and `init_RP` are not given, we try to find sensible initial values.
        Dummy environments can by built with :meth:`init_LP` and :meth:`init_RP`, especially
        for **finite** MPS.

        For **infinite** MPS, we try to converge the environments with one of two methods:

        - If `start_env_sites` is given as an integer, contract that many sites into the
          environment from the given `init_LP` and `init_RP` or new trivial environments built
          with :meth:`init_LP` / :meth:`init_RP`.
        - If `start_env_sites` is None, and :attr:`bra` is :attr:`ket`,
          get `init_LP` and `init_RP` with :meth:`MPOTransferMatrix.find_init_LP_RP`.

        Parameters
        ----------
        init_LP, init_RP: ``None`` | :class:`~tenpy.linalg.np_conserved.Array`
            Initial very left part ``LP`` and very right part ``RP``.
            If ``None``, try to build (and converge) them as described above.
        age_LP, age_RP : int
            The number of physical sites involved into the contraction of `init_LP` and `init_RP`.
        start_env_sites : int | None
            Number of sites over which to converge the environment for infinite systems.
            See above.
        """
        if not self._finite  and (init_LP is None or init_RP is None) and \
                start_env_sites is None and self.bra is self.ket:
            env_data = MPOTransferMatrix.find_init_LP_RP(self.H, self.ket, 0, self.L - 1)
            init_LP = env_data['init_LP']
            init_RP = env_data['init_RP']
            start_env_sites = 0
        if start_env_sites is None:
            start_env_sites = 0 if self._finite else self.L
        if self._finite and start_env_sites != 0:
            warnings.warn("setting `start_env_sites` to 0 for finite MPS")
            start_env_sites = 0
        init_LP, init_RP = self._check_compatible_legs(init_LP, init_RP, start_env_sites)
        if self.ket.bc == 'segment' and (init_LP is None or init_RP is None):
            raise ValueError("Environments with segment b.c. need explicit environments!")
        super().init_first_LP_last_RP(init_LP, init_RP, age_LP, age_RP, start_env_sites)

    def _check_compatible_legs(self, init_LP, init_RP, start_env_sites):
        if init_LP is not None:
            try:
                i = -start_env_sites
                init_LP.get_leg('wR').test_contractible(self.H.get_W(i).get_leg('wL'))
            except ValueError:
                warning.warn("dropping `init_LP` with incompatible MPO legs")
                init_LP = None
        if init_RP is not None:
            try:
                j = self.L - 1 + start_env_sites
                init_RP.get_leg('wL').test_contractible(self.H.get_W(j).get_leg('wR'))
            except ValueError:
                warning.warn("dropping `init_RP` with incompatible MPO legs")
                init_RP = None
        return super()._check_compatible_legs(init_LP, init_RP, start_env_sites)

    def test_sanity(self):
        """Sanity check, raises ValueErrors, if something is wrong."""
        assert (self.bra.finite == self.ket.finite == self.H.finite == self._finite)
        # check that the physical legs are contractable
        for b_s, H_s, k_s in zip(self.bra.sites, self.H.sites, self.ket.sites):
            b_s.leg.test_equal(k_s.leg)
            b_s.leg.test_equal(H_s.leg)
        assert any(key in self.cache for key in self._LP_keys)
        assert any(key in self.cache for key in self._RP_keys)

    def init_LP(self, i, start_env_sites=0):
        r"""Build an initial left part ``LP``.

        For `start_env_sites` > 0, make the assumptions that `bra` is the same as `ket`
        and in canonical form, and that H is a Hamiltonian with the following block-form
        (up to a permutation of MPO indices; this is the case for any model defined in TeNPy),

        .. math ::

            W = \begin{pmatrix} 1 & C & D  \\
                                0 & A & B  \\
                                0 & 0 & 1  \end{pmatrix}

        Given that, we can converge the environment even in the thermodynamic limit:
        ``LP[IdL, :, :]`` just contains the energy for the left part of the Hamiltonian,
        contributing just a constant we can ignore (since we only look at relative energies)
        ``LP[IdR, :, :] = eye(:, :)`` is just the MPS environment.
        The remaining part is the harder one: we need to converge $C + CA + CAA + CAAA + ... $
        sandwiched between the MPS. However, H often has finite range,
        which makes `A` nil-potent, such that we only need to contract the environment a few times
        from the left.

        .. todo ::
            Right now, for infinite/long range it just limits the number of iterations.
            In general, we could calculate the exact $X = C + CA + CAA +...$ with the
            geometric series by solving the set of linear equation $ X(1-A) = C$ for X,
            (and analogously $(1-A)X = B$ for the right environment `RP`).

        Parameters
        ----------
        i : int
            Build ``LP`` left of site `i`.
        start_env_sites : int
            How many sites to contract to converge the `init_LP`; the initial `age_LP`.

        Returns
        -------
        init_LP : :class:`~tenpy.linalg.np_conserved.Array`
            Environment left of site `i` with labels ``'vR*', 'wR', 'vR'``.
        """
        i0 = i - start_env_sites
        IdL = self.H.get_IdL(i0)
        assert IdL is not None
        init_LP = super().init_LP(i0, 0)
        leg_mpo = self.H.get_W(i0).get_leg('wL').conj()
        init_LP = init_LP.add_leg(leg_mpo, IdL, axis=1, label='wR')
        for j in range(i0, i):
            init_LP = self._contract_LP(j, init_LP)
        return init_LP

    def init_RP(self, i, start_env_sites=0):
        """Build initial right part ``RP`` for an MPS/MPOEnvironment.

        Parameters
        ----------
        i : int
            Build ``RP`` right of site `i`.
        start_env_sites : int
            How many sites to contract to converge the `init_RP`; the initial `age_RP`.

        Returns
        -------
        init_RP : :class:`~tenpy.linalg.np_conserved.Array`
            Environment right of site `i` with labels ``'vL*', 'wL', 'vL'``.
        """
        i0 = i + start_env_sites
        IdR = self.H.get_IdR(i0)
        assert IdR is not None
        init_RP = super().init_RP(i0, 0)
        leg_mpo = self.H.get_W(i0).get_leg('wR').conj()
        init_RP = init_RP.add_leg(leg_mpo, IdR, axis=1, label='wL')
        for j in range(i0, i, -1):
            init_RP = self._contract_RP(j, init_RP)
        return init_RP

    def get_LP(self, i, store=True):
        """Calculate LP at given site from nearest available one (including `i`).

        The returned ``LP_i`` corresponds to the following contraction,
        where the M's and the N's are in the 'A' form::

            |     .-------M[0]--- ... --M[i-1]--->-   'vR'
            |     |       |             |
            |     LP[0]---W[0]--- ... --W[i-1]--->-   'wR'
            |     |       |             |
            |     .-------N[0]*-- ... --N[i-1]*--<-   'vR*'


        Parameters
        ----------
        i : int
            The returned `LP` will contain the contraction *strictly* left of site `i`.
        store : bool
            Whether to store the calculated `LP` in `self` (``True``) or discard them (``False``).

        Returns
        -------
        LP_i : :class:`~tenpy.linalg.np_conserved.Array`
            Contraction of everything left of site `i`,
            with labels ``'vR*', 'wR', 'vR'`` for `bra`, `H`, `ket`.
        """
        # actually same as MPSEnvironment, just updated the labels in the doc string.
        return super().get_LP(i, store)

    def get_RP(self, i, store=True):
        """Calculate RP at given site from nearest available one (including `i`).

        The returned ``RP_i`` corresponds to the following contraction,
        where the M's and the N's are in the 'B' form::

            |     'vL'  ->---M[i+1]-- ... --M[L-1]----.
            |                |              |         |
            |     'wL'  ->---W[i+1]-- ... --W[L-1]----RP[-1]
            |                |              |         |
            |     'vL*' -<---N[i+1]*- ... --N[L-1]*---.

        Parameters
        ----------
        i : int
            The returned `RP` will contain the contraction *strictly* rigth of site `i`.
        store : bool
            Whether to store the calculated `RP` in `self` (``True``) or discard them (``False``).

        Returns
        -------
        RP_i : :class:`~tenpy.linalg.np_conserved.Array`
            Contraction of everything right of site `i`,
            with labels ``'vL*', 'wL', 'vL'`` for `bra`, `H`, `ket`.
        """
        # actually same as MPSEnvironment, just updated the labels in the doc string.
        return super().get_RP(i, store)

    def full_contraction(self, i0):
        """Calculate the energy by a full contraction of the network.

        The full contraction of the environments gives the value
        ``<bra|H|ket> / (norm(|bra>)*norm(|ket>))``,
        i.e. if `bra` is `ket` and normalized, the total energy.
        For this purpose, this function contracts
        ``get_LP(i0+1, store=False)`` and ``get_RP(i0, store=False)``.

        Parameters
        ----------
        i0 : int
            Site index.
        """
        # same as MPSEnvironment.full_contraction, but also contract 'wL' with 'wR'
        if self.ket.finite and i0 + 1 == self.L:
            # special case to handle `_to_valid_index` correctly:
            # get_LP(L) is not valid for finite b.c, so we use need to calculate it explicitly.
            LP = self.get_LP(i0, store=False)
            LP = self._contract_LP(i0, LP)
        else:
            LP = self.get_LP(i0 + 1, store=False)

        # multiply with `S` on bra and ket side
        S_bra = self.bra.get_SR(i0).conj()
        if isinstance(S_bra, npc.Array):
            LP = npc.tensordot(S_bra, LP, axes=['vL*', 'vR*'])
        else:
            LP = LP.scale_axis(S_bra, 'vR*')
        S_ket = self.ket.get_SR(i0)
        if isinstance(S_ket, npc.Array):
            LP = npc.tensordot(LP, S_ket, axes=['vR', 'vL'])
        else:
            LP = LP.scale_axis(S_ket, 'vR')
        RP = self.get_RP(i0, store=False)
        res = npc.inner(LP, RP, axes=[['vR*', 'wR', 'vR'], ['vL*', 'wL', 'vL']], do_conj=False)
        if self.H.explicit_plus_hc:
            res = res + np.conj(res)
        return res

    def expectation_value(self, ops, sites=None, axes=None):
        """(doesn't make sense)"""
        raise NotImplementedError("doesn't make sense for an MPOEnvironment")

    def _contract_LP(self, i, LP):
        """Contract LP with the tensors on site `i` to form ``self._LP[i+1]``"""
        # same as MPSEnvironment._contract_LP, but also contract with `H.get_W(i)`
        LP = npc.tensordot(LP, self.ket.get_B(i, form='A'), axes=('vR', 'vL'))
        LP = npc.tensordot(self.H.get_W(i), LP, axes=(['p*', 'wL'], ['p', 'wR']))
        axes = (self.bra._get_p_label('*') + ['vL*'], self.ket._p_label + ['vR*'])
        # for a ususal MPS, axes = (['p*', 'vL*'], ['p', 'vR*'])
        LP = npc.tensordot(self.bra.get_B(i, form='A').conj(), LP, axes=axes)
        return LP  # labels 'vR*', 'wR', 'vR'

    def _contract_RP(self, i, RP):
        """Contract RP with the tensors on site `i` to form ``self._RP[i-1]``"""
        # same as MPSEnvironment._contract_RP, but also contract with `H.get_W(i)`
        RP = npc.tensordot(self.ket.get_B(i, form='B'), RP, axes=('vR', 'vL'))
        RP = npc.tensordot(RP, self.H.get_W(i), axes=(['p', 'wL'], ['p*', 'wR']))
        axes = (self.ket._p_label + ['vL*'], self.ket._get_p_label('*') + ['vR*'])
        # for a ususal MPS, axes = (['p', 'vL*'], ['p*', 'vR*'])
        RP = npc.tensordot(RP, self.bra.get_B(i, form='B').conj(), axes=axes)
        return RP  # labels 'vL', 'wL', 'vL*'

    def _contract_LHeff(self, i, label_p='p0', pipe=None):
        LP = self.get_LP(i)
        p, ps = label_p, label_p + '*'
        W = self.H.get_W(i).replace_labels(['p', 'p*'], [p, ps])
        LHeff = npc.tensordot(LP, W, axes=['wR', 'wL'])
        if pipe is None:
            pipe = LHeff.make_pipe(['vR*', p], qconj=+1)

        LHeff = LHeff.combine_legs([['vR*', p], ['vR', ps]],
                                   pipes=[pipe, pipe.conj()],
                                   new_axes=[0, 2])
        return LHeff

    def _contract_RHeff(self, i, label_p='p1', pipe=None):
        RP = self.get_RP(i)
        p, ps = label_p, label_p + '*'
        W = self.H.get_W(i).replace_labels(['p', 'p*'], [p, ps])
        RHeff = npc.tensordot(W, RP, axes=['wR', 'wL'])
        if pipe is None:
            pipe = RHeff.make_pipe([p, 'vL*'], qconj=-1)
        RHeff = RHeff.combine_legs([[p, 'vL*'], [ps, 'vL']],
                                   pipes=[pipe, pipe.conj()],
                                   new_axes=[2, 1])
        return RHeff


class MPOTransferMatrix:
    """Transfermatrix of a Hamiltonian-like MPO sandwiched between canonicalized MPS.

    Given an MPS in canonical form, this class helps to find the correct initial MPO environment
    on the left or right by diagonalizing the transfer matrix.
    This is only needed for *infinite* range Hamiltonians; for finite range you can just use
    :meth:`MPOEnvironment.init_first_LP_last_RP` with ``start_env_sites=H.max_range``.
    This class **assumes** that `H` is the sum of local terms such that the transfer matrix has
    a Jordan Block form when the MPO leg is divided into :attr:`MPO.IdL`, :attr:`MPO.IdR` and the
    rest.

    Parameters
    ----------
    H : :class:`~tenpy.networks.mpo.MPO`
        The MPO sandwiched between `psi`.
        Should have 'IdL' and 'IdR'.
    psi : :class:`~tenpy.networks.mps.MPS`
        The MPS to project on. Should be given in usual 'ket' form;
        we call `conj()` on the matrices directly.
    transpose : bool
        Whether `self.matvec` acts on `RP` (``False``) or `LP` (``True``).
    guess : :class:`~tenpy.linalg.np_conserved.Array`
        Initial guess for the converged environment.

    Attributes
    ----------
    transpose : bool
        Whether `self.matvec` acts on `RP` (``True``) or `LP` (``False``).
    dtype :
        Common dtype of `H` and `psi`.
    IdL, IdR : int
        Indices of the MPO leg between unit cells, where only identities are to the left/right.
    _M, _M_conj, _W : list of :class:`~tenpy.linalg.np_conserved.Array`
        Tensors to be contracted into `vec` in :meth:`matvec`.
    guess : :class:`~tenpy.linalg.np_conserved.Array`
        Initial guess as npc Array.
    flat_linop : :class:`~tenpy.linalg.sparse.FlatLinearOperator`
        Wrapper to allow calling scipy sparse functions.
    flat_guess :
        Initial guess suitable for `flat_linop` in non-tenpy form.
    """
    def __init__(self, H, psi, transpose=False, guess=None, _subtraction_gauge='rho'):
        if psi.finite or H.bc != 'infinite':
            raise ValueError("Only makes sense for infinite MPS")
        self.L = lcm(H.L, psi.L)
        if np.linalg.norm(psi.norm_test()) > 1.e-10:
            raise ValueError("psi should be in canonical form!")
        if psi._p_label != ['p']:
            raise NotImplementedError("What would the MPO act on...?")
        self.dtype = dtype = np.promote_types(psi.dtype, H.dtype)
        self.transpose = transpose
        self._M = []
        self._M_conj = []
        self._W = []
        self.IdL = H.get_IdL(0)
        self.IdR = H.get_IdR(-1)  # on bond between MPS unit cells
        if self.IdL is None or self.IdR is None:
            raise ValueError("MPO needs to have structure with IdL/IdR")
        wL = H.get_W(0).get_leg('wL')
        wR = wL.conj()
        S = psi.get_SL(0)
        if not transpose:  # right to left
            vR = psi.get_B(psi.L-1, 'B').get_leg('vR')
            if isinstance(S, npc.Array):
                rho = npc.tensordot(S, S.conj(), axes=['vL', 'vL*'])
            else:
                S2 = S**2
                rho = npc.diag(S2, vR, labels=['vR', 'vR*'])

            # vec: vL wL vL*
            for i in reversed(range(self.L)):
                # optimize: transpose arrays to mostly avoid it in matvec
                B = psi.get_B(i, 'B').astype(dtype, False)
                self._M.append(B.transpose(['vL', 'p', 'vR']))
                self._W.append(H.get_W(i).transpose(['p*', 'wR', 'p', 'wL']).astype(dtype, False))
                self._M_conj.append(B.conj().itranspose(['vR*', 'p*', 'vL*']))
<<<<<<< HEAD
            #vR = self._M[0].get_leg('vR')
            self._chi0 = vR.ind_len
=======
            vR = self._M[0].get_leg('vR')
            self._chi0 = chi0 = vR.ind_len
>>>>>>> d04eb65a
            eye_R = npc.diag(1., vR.conj(), dtype=dtype, labels=['vL', 'vL*'])
            self._E_shift = eye_R.add_leg(wL, self.IdL, axis=1, label='wL')  # vL wL vL*
            self._proj_trace = self._E_shift.conj().iset_leg_labels(['vR', 'wR', 'vR*']) / chi0
            self._proj_norm = eye_R.add_leg(wL, self.IdR, axis=1, label='wL').conj()  # vL* wL* vL
            self._proj_rho = rho.add_leg(wR, self.IdL, axis=1, label='wR')  # vR wR vR*
        else:  # left to right
            vL = psi.get_B(0, 'A').get_leg('vL')
            if isinstance(S, npc.Array):
                rho = npc.tensordot(S.conj(), S, axes=['vR*', 'vR'])
            else:
                S2 = S**2
                rho = npc.diag(S2, vL, labels=['vL*', 'vL'])

            # vec: vR* wR vR
            for i in range(self.L):
                A = psi.get_B(i, 'A').astype(dtype, False)
                self._M.append(A.transpose(['vL', 'p', 'vR']))
                self._W.append(H.get_W(i).transpose(['wR', 'p', 'wL', 'p*']).astype(dtype, False))
                self._M_conj.append(A.conj().itranspose(['vR*', 'p*', 'vL*']))
<<<<<<< HEAD
            #vL = self._M[0].get_leg('vL')
            self._chi0 = vL.ind_len
=======
            vL = self._M[0].get_leg('vL')
            self._chi0 = chi0 = vL.ind_len
>>>>>>> d04eb65a
            eye_L = npc.diag(1., vL, dtype=dtype, labels=['vR*', 'vR'])
            self._E_shift = eye_L.add_leg(wR, self.IdR, axis=1, label='wR')  # vR* wR vR
            self._proj_trace = self._E_shift.conj().iset_leg_labels(['vL*', 'wL', 'vL']) / chi0
            self._proj_norm = eye_L.add_leg(wR, self.IdL, axis=1, label='wR').conj()  # vR wR* vR*
            self._proj_rho = rho.add_leg(wL, self.IdR, axis=1, label='wL')  # vL* wL vL
        if _subtraction_gauge == 'trace':
            self._proj_subtr = self._proj_trace
        elif _subtraction_gauge == 'rho':
            self._proj_subtr = self._proj_rho
        else:
            raise ValueError(f"unknown _subtraction_gauge={_subtraction_gauge!r}")
        # check guess for correctness
        if guess is not None:
            try:
                if not transpose:
                    guess.get_leg('wL').test_equal(wL)
                    guess.get_leg('vL').test_contractible(vR)
                    guess.get_leg('vL*').test_equal(vR)
                else:
                    guess.get_leg('wR').test_equal(wR)
                    guess.get_leg('vR').test_contractible(vL)
                    guess.get_leg('vR*').test_equal(vL)
            except ValueError:
                logger.warning("dropping guess for MPOTransferMatrix with incompatible legs")
                guess = None
        if guess is None:
            if not transpose:
                guess = eye_R.add_leg(wL, self.IdR, axis=1, label='wL')  # vL wL vL*
            else:
                guess = eye_L.add_leg(wR, self.IdL, axis=1, label='wR')  # vR* wR vR
            # no need to _project: E = 0
        else:
            if not transpose:
                guess = guess.transpose(['vL', 'wL', 'vL*'])  # copy!
            else:
                guess = guess.transpose(['vR*', 'wR', 'vR'])  # copy!
            self._project(guess)
        self.guess = guess
        self.flat_linop, self.flat_guess = FlatLinearOperator.from_guess_with_pipe(self.matvec,
                                                                                   self.guess,
                                                                                   dtype=dtype)
        self._explicit_plus_hc = H.explicit_plus_hc

    def matvec(self, vec, project=True):
        """One matvec-operation.

        Parameters
        ----------
        project : bool
            If True, project away the trace of the "IdL" part (transpose=False)
            or "IdR" part (transpose=True), respectively, to transform the Jordan-Block structure
            into something that is translation invariant.
        """
        if not self.transpose:  # right to left
            vec.itranspose(['vL', 'wL', 'vL*'])  # shouldn't do anything
            for Bc, W, B in zip(self._M_conj, self._W, self._M):
                # vec: vL wL vL*
                vec = npc.tensordot(B, vec, axes=['vR', 'vL'])  # vL p wL vL*
                vec = npc.tensordot(vec, W, axes=[['p', 'wL'], ['p*', 'wR']])  # vL vL* p wL
                vec = npc.tensordot(vec, Bc, axes=[['vL*', 'p'], ['vR*', 'p*']])  # vL wL vL*
        else:
            vec.itranspose(['vR*', 'wR', 'vR'])  # shouldn't do anything
            for Ac, W, A in zip(self._M_conj, self._W, self._M):
                vec = npc.tensordot(vec, A, axes=['vR', 'vL'])  # vR* wR p vR
                vec = npc.tensordot(W, vec, axes=[['wL', 'p*'], ['wR', 'p']])  # wR p vR* vR
                vec = npc.tensordot(Ac, vec, axes=[['p*', 'vL*'], ['p', 'vR*']])  # vR* wR vR
        if project:
            self._project(vec)
        return vec

    def _project(self, vec):
        """Project out additive energy part from vec."""
        if not self.transpose: # Acts to the right, T * RP = RP + e_R * I
            vec.itranspose(['vL', 'wL', 'vL*'])  # shouldn't do anything
            E = npc.inner(vec, self._proj_subtr, axes=[['vL', 'wL', 'vL*'], ['vR', 'wR', 'vR*']])
            vec -= self._E_shift * E
        else: # Acts to the left, LP * T = LP + e_L * I
            vec.itranspose(['vR*', 'wR', 'vR'])  # shouldn't do anything
            E = npc.inner(vec, self._proj_subtr, axes=[['vR*', 'wR', 'vR'], ['vL*', 'wL', 'vL']])
            vec -= self._E_shift * E

    def dominant_eigenvector(self, **kwargs):
        """Find dominant eigenvector of self using :mod:`scipy.sparse`.

        Parameters
        ----------
        **kwargs :
            Keyword arguments for :meth:`~tenpy.linalg.sparse.FlatLinearOperator.eigenvectors`.

        Returns
        -------
        val : float
            Eigenvalue for the transfer matrix; should be (very) close to 1.
        vec :
            Eigenvector to be used as initial LP/RP for an :class:`MPOEnvironment`.
        """
        if 'v0_npc' not in kwargs:
            kwargs.setdefault('v0', self.flat_guess)
        vals, vecs = self.flat_linop.eigenvectors(**kwargs)
        val = vals[0]
        v0 = vecs[0]
        v0 = v0.split_legs()
        norm = npc.inner(self._proj_norm, v0, axes='range', do_conj=False) / self._chi0
        return val, v0 / norm

    def energy(self, dom_vec):
        """Given the dominant eigenvector, calculate the energy per MPS site.

        **Assumes** that `dominant_vec` is the result of :meth:`dominant_eigenvector`.

        Returns
        -------
        energy : float
            Energy *per site* of the MPS.
        """
        if not self.transpose:
            axes= (['vL', 'wL', 'vL*'], ['vR', 'wR', 'vR*'])
        else:
            axes= (['vR*', 'wR', 'vR'], ['vL*', 'wL', 'vL'])
        E0 = npc.inner(dom_vec, self._proj_rho, axes)
        vec = self.matvec(dom_vec, project=False)
        E = npc.inner(vec, self._proj_rho, axes)
        E = (E - E0) / self.L
        if self._explicit_plus_hc:
            E = np.real(E + np.conj(E))
        return E

    @classmethod
    def find_init_LP_RP(cls,
                        H,
                        psi,
                        first=0,
                        last=None,
                        guess_init_env_data=None,
                        calc_E=False,
                        tol_ev0=1.e-8,
                        **kwargs):
        """Find the initial LP and RP.

        Parameters
        ----------
        H, psi :
            MPO and MPS, see class docstring.
        first, last : int
            Indices to the left/right of which to extract the environments.
        calc_E : bool
            Wether to calculate and return the energy.
        tol_ev0 : float
            Tolerance to trigg a warning about non-unit eigenvalue.
        guess : None | dict
            Possible `init_env_data` with the guess/result of DMRG updates.
            If some legs are incompatible, trigger a warning and ignore.
        **kwargs :
            Further keyword arguments for
            :meth:`~tenpy.linalg.sparse.FlatLinearOperator.eigenvectors`.

        Returns
        -------
        init_env_data : dict
            Dictionary with `init_LP` and `init_RP` that can be given to :class:`MPOEnvironment`.
        E : float
            Energy per site. Only returned if `calc_E` is True.
        eps : float
            The contraction of ``<LP |SS|RP>`` for the environment
        """
        # first right to left
        envs = []
        if guess_init_env_data is None:
            guess_init_env_data = {}
        for transpose in [False, True]:
            guess = guess_init_env_data.get('init_LP' if transpose else 'init_RP', None)
            TM = cls(H, psi, transpose=transpose, guess=guess)
            val, vec = TM.dominant_eigenvector(**kwargs)
            if abs(1. - val) > tol_ev0:
                logger.warning("MPOTransferMatrix eigenvalue not 1: got %s", val)
            envs.append(vec)
            if calc_E and transpose:
                E = TM.energy(vec)
            L = TM.L
            del TM
        init_env_data = {'init_LP': envs[1], 'init_RP': envs[0], 'age_LP': 0, 'age_RP': 0}
        if first != 0 or last is not None and last % L != L - 1:
            env = MPOEnvironment(psi, H, psi, **init_env_data)
            if first % L != 0:
                init_env_data['init_LP'] = env.get_LP(first, store=False)
            if last % L != L - 1:
                init_env_data['init_RP'] = env.get_RP(last, store=False)
        if calc_E:
            # TODO: this doesn't work for non-default first/last!?
            SL = psi.get_SL(0)
            RP, LP = envs
            vL, vR = LP.get_leg('vR').conj(), RP.get_leg('vL').conj()
            SL = npc.diag(SL, vL, labels=['vL', 'vR'])
            E0 = npc.tensordot(vL, SL, axes=(['vR'], ['vL']))
            E0 = npc.tensordot(E0, SL.conj(), axes=(['vR*'], ['vL*']))
            E0 = npc.tensordot(E0, init_env_data['init_RP'], axes=(['vR', 'wR', 'vR*'], ['vL', 'wL', 'vL*']))
            # E0 = LP * s^2 * RP on site 0
            return init_env_data, E, E0
        # else:
        return init_env_data


def grid_insert_ops(site, grid):
    """Replaces entries representing operators in a grid of ``W[i]`` with npc.Arrays.

    Parameters
    ----------
    site : :class:`~tenpy.networks.site`
        The site on which the grid acts.
    grid : list of list of `entries`
        Represents a single matrix `W` of an MPO, i.e. the lists correspond to the legs
        ``'vL', 'vR'``, and entries to onsite operators acting on the given `site`.
        `entries` may be ``None``, :class:`~tenpy.linalg.np_conserved.Array`, a single string
        or of the form ``[('opname', strength), ...]``, where ``'opname'`` labels an operator in
        the `site`.

    Returns
    -------
    grid : list of list of {None | :class:`~tenpy.linalg.np_conserved.Array`}
        Copy of `grid` with entries ``[('opname', strength), ...]`` replaced by
        ``sum([strength*site.get_op('opname') for opname, strength in entry])``
        and entries ``'opname'`` replaced by ``site.get_op('opname')``.
    """
    new_grid = [None] * len(grid)
    for i, row in enumerate(grid):
        new_row = new_grid[i] = list(row)
        for j, entry in enumerate(new_row):
            if entry is None or isinstance(entry, npc.Array):
                continue
            if isinstance(entry, str):
                new_row[j] = site.get_op(entry)
            else:
                opname, strength = entry[0]
                res = strength * site.get_op(opname)
                for opname, strength in entry[1:]:
                    res = res + strength * site.get_op(opname)
                new_row[j] = res  # replace entry
                # new_row[j] = sum([strength*site.get_op(opname) for opname, strength in entry])
    return new_grid


def _calc_grid_legs_finite(chinfo, grids, Ws_qtotal, leg0):
    """Calculate LegCharges from `grids` for a finite MPO.

    This is the easier case. We just gauge the very first leg to the left to zeros, then all other
    charges (hopefully) follow from the entries of the grid.
    """
    if leg0 is None:
        if len(grids[0]) != 1:
            raise ValueError("finite MPO with len of first bond != 1")
        q = chinfo.make_valid()
        leg0 = npc.LegCharge.from_qflat(chinfo, [q], qconj=+1)
    legs = [leg0]
    for i, gr in enumerate(grids):
        gr_legs = [legs[-1], None]
        gr_legs = npc.detect_grid_outer_legcharge(gr,
                                                  gr_legs,
                                                  qtotal=Ws_qtotal[i],
                                                  qconj=-1,
                                                  bunch=False)
        legs.append(gr_legs[1].conj())
    return legs


def _calc_grid_legs_infinite(chinfo, grids, Ws_qtotal, leg0, IdL_0):
    """Calculate LegCharges from `grids` for an iMPO.

    Similar like :func:`_calc_grid_legs_finite`, but the hard case.
    Initially, we do not know all charges of the first leg; and they have to
    be consistent with the final leg.

    The way this works: gauge 'IdL' on the very left leg to 0,
    then gradually calculate the charges by going along the edges of the graph
    (maybe also over the iMPO boundary).

    When initializing from an MPO graph directly, use :meth:`MPOGraph._calc_legcharges` directly.
    """
    if leg0 is not None:
        # have charges of first leg: simple case, can use the _calc_grid_legs_finite version.
        legs = _calc_grid_legs_finite(chinfo, grids, Ws_qtotal, leg0)
        legs[-1].test_contractible(legs[0])  # consistent?
        return legs
    L = len(grids)
    chis = [len(g) for g in grids]
    charges = [[None] * chi for chi in chis]
    charges.append(charges[0])  # the *same* list is shared for 0 and -1.

    charges[0][IdL_0] = chinfo.make_valid(None)  # default charge = 0.

    for _ in range(1000 * L):  # I don't expect interactions with larger range than that...
        for i in range(L):
            grid = grids[i]
            QsL, QsR = charges[i:i + 2]
            for vL, row in enumerate(grid):
                qL = QsL[vL]
                if qL is None:
                    continue  # don't know the charge on the left yet
                for vR, op in enumerate(row):
                    if op is None:
                        continue
                    # calculate charge qR from the entry of the grid
                    qR = chinfo.make_valid(qL + op.qtotal - Ws_qtotal[i])
                    if QsR[vR] is None:
                        QsR[vR] = qR
                    elif np.any(QsR[vR] != qR):
                        raise ValueError("incompatible charges while creating the MPO")
        if not any(q is None for Qs in charges for q in Qs):
            break
    else:  # no `break` in the for loop, i.e. we are unable to determine all grid legcharges.
        # this should not happen (if we have no bugs), but who knows ^_^
        # if it happens, there might be unconnected parts in the graph
        raise ValueError("Can't determine LegCharge for the MPO")
    legs = [npc.LegCharge.from_qflat(chinfo, qflat, qconj=+1) for qflat in charges[:-1]]
    legs.append(legs[0])
    return legs


def _mpo_graph_state_order(key):
    """Key-function for sorting they `states` of an MPO Graph.

    For standard TeNPy MPOs we expect keys of the form
    ``'IdL'``, ``'IdR'``, ``(i, op_i, opstr)`` and recursively ``key + (j, op_j, opstr)``,
    (Note that op_j can be opstr if ``j-i >= L``.)
    For multi coupling terms keys have the form ``("left",i, op_i, opstr)``

    The goal is to ensure that standard TeNPy MPOs yield an upper-right W for the MPO.
    """
    if isinstance(key, tuple):
        if key[0] == "left":  #left states first
            return (-1, len(key)) + key[1:]
        elif key[0] == "right":  #right states afterwards
            return (1, -len(key)) + key[1:]
        return key
    if isinstance(key, str):
        if key == 'IdL':  # should be first
            return (-2,)
        if key == 'IdR':  # should be last
            return (2,)
        # fallback: compare strings
        return (0, key)
    return (0, str(key))<|MERGE_RESOLUTION|>--- conflicted
+++ resolved
@@ -2425,13 +2425,9 @@
                 self._M.append(B.transpose(['vL', 'p', 'vR']))
                 self._W.append(H.get_W(i).transpose(['p*', 'wR', 'p', 'wL']).astype(dtype, False))
                 self._M_conj.append(B.conj().itranspose(['vR*', 'p*', 'vL*']))
-<<<<<<< HEAD
+
             #vR = self._M[0].get_leg('vR')
-            self._chi0 = vR.ind_len
-=======
-            vR = self._M[0].get_leg('vR')
             self._chi0 = chi0 = vR.ind_len
->>>>>>> d04eb65a
             eye_R = npc.diag(1., vR.conj(), dtype=dtype, labels=['vL', 'vL*'])
             self._E_shift = eye_R.add_leg(wL, self.IdL, axis=1, label='wL')  # vL wL vL*
             self._proj_trace = self._E_shift.conj().iset_leg_labels(['vR', 'wR', 'vR*']) / chi0
@@ -2451,13 +2447,9 @@
                 self._M.append(A.transpose(['vL', 'p', 'vR']))
                 self._W.append(H.get_W(i).transpose(['wR', 'p', 'wL', 'p*']).astype(dtype, False))
                 self._M_conj.append(A.conj().itranspose(['vR*', 'p*', 'vL*']))
-<<<<<<< HEAD
+
             #vL = self._M[0].get_leg('vL')
-            self._chi0 = vL.ind_len
-=======
-            vL = self._M[0].get_leg('vL')
             self._chi0 = chi0 = vL.ind_len
->>>>>>> d04eb65a
             eye_L = npc.diag(1., vL, dtype=dtype, labels=['vR*', 'vR'])
             self._E_shift = eye_L.add_leg(wR, self.IdR, axis=1, label='wR')  # vR* wR vR
             self._proj_trace = self._E_shift.conj().iset_leg_labels(['vL*', 'wL', 'vL']) / chi0
@@ -2594,6 +2586,7 @@
                         guess_init_env_data=None,
                         calc_E=False,
                         tol_ev0=1.e-8,
+                        subtraction_gauge='rho',
                         **kwargs):
         """Find the initial LP and RP.
 
@@ -2610,6 +2603,9 @@
         guess : None | dict
             Possible `init_env_data` with the guess/result of DMRG updates.
             If some legs are incompatible, trigger a warning and ignore.
+        subtraction_gauge : string
+            How the additive part of the generalized eigenvector is subtracted out.
+            Possible values are 'rho' and 'trace'; see
         **kwargs :
             Further keyword arguments for
             :meth:`~tenpy.linalg.sparse.FlatLinearOperator.eigenvectors`.
@@ -2629,7 +2625,7 @@
             guess_init_env_data = {}
         for transpose in [False, True]:
             guess = guess_init_env_data.get('init_LP' if transpose else 'init_RP', None)
-            TM = cls(H, psi, transpose=transpose, guess=guess)
+            TM = cls(H, psi, transpose=transpose, guess=guess, _subtraction_gauge=subtraction_gauge)
             val, vec = TM.dominant_eigenvector(**kwargs)
             if abs(1. - val) > tol_ev0:
                 logger.warning("MPOTransferMatrix eigenvalue not 1: got %s", val)
@@ -2646,12 +2642,13 @@
             if last % L != L - 1:
                 init_env_data['init_RP'] = env.get_RP(last, store=False)
         if calc_E:
+            # We need this for segment excitation energies.
             # TODO: this doesn't work for non-default first/last!?
             SL = psi.get_SL(0)
-            RP, LP = envs
-            vL, vR = LP.get_leg('vR').conj(), RP.get_leg('vL').conj()
-            SL = npc.diag(SL, vL, labels=['vL', 'vR'])
-            E0 = npc.tensordot(vL, SL, axes=(['vR'], ['vL']))
+            if not isinstance(SL, npc.Array):
+                vL, vR = envs[1].get_leg('vR').conj(), envs[0].get_leg('vL').conj()
+                SL = npc.diag(SL, vL, dtype=np.promote_types(psi.dtype, H.dtype), labels=['vL', 'vR'])
+            E0 = npc.tensordot(init_env_data['init_LP'], SL, axes=(['vR'], ['vL']))
             E0 = npc.tensordot(E0, SL.conj(), axes=(['vR*'], ['vL*']))
             E0 = npc.tensordot(E0, init_env_data['init_RP'], axes=(['vR', 'wR', 'vR*'], ['vL', 'wL', 'vL*']))
             # E0 = LP * s^2 * RP on site 0
